--- conflicted
+++ resolved
@@ -194,11 +194,8 @@
                     Discv5Event::DiscoveredTopic(enr, topic_hash) => info!("Enr discovered {} for topic {}", enr, topic_hash),
                     Discv5Event::EnrAdded { enr, replaced: _ } => info!("Enr added {}", enr),
                     Discv5Event::NodeInserted { node_id, replaced: _ } => info!("Node inserted {}", node_id),
-<<<<<<< HEAD
                     Discv5Event::NodeInsertedTopic { node_id, replaced: _, topic_hash } => info!("Node inserted {} in topic hash {} kbucket", node_id, topic_hash),
-=======
                     Discv5Event::SessionEstablished(enr, _) => info!("Session established {}", enr),
->>>>>>> dbf6879d
                     Discv5Event::SocketUpdated(addr) => info!("Socket updated {}", addr),
                     Discv5Event::TalkRequest(_) => info!("Talk request received"),
                 };
