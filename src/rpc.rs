<<<<<<< HEAD
use derive_more::{Display, From};
use rlp::{DecoderError, Rlp};
use std::convert::{TryFrom, TryInto};

mod notification;
mod request;
mod response;

pub use notification::{RelayInitNotification, RelayMsgNotification};
pub use request::{Request, RequestBody, RequestId};
pub use response::{Response, ResponseBody};

/// Message type IDs.
#[derive(Debug)]
#[repr(u8)]
pub enum MessageType {
    Ping = 1,
    Pong = 2,
    FindNode = 3,
    Nodes = 4,
    TalkReq = 5,
    TalkResp = 6,
    RelayInit = 7,
    RelayMsg = 8,
=======
use enr::{CombinedKey, Enr};
use rlp::{DecoderError, RlpStream};
use std::{
    convert::TryInto,
    net::{IpAddr, Ipv6Addr},
    num::NonZeroU16,
};
use tracing::{debug, warn};

/// Type to manage the request IDs.
#[derive(Debug, Clone, PartialEq, Hash, Eq)]
pub struct RequestId(pub Vec<u8>);

impl From<RequestId> for Vec<u8> {
    fn from(id: RequestId) -> Self {
        id.0
    }
>>>>>>> 5a61b6bb
}

impl TryFrom<u8> for MessageType {
    type Error = DecoderError;
    fn try_from(byte: u8) -> Result<Self, Self::Error> {
        match byte {
            1 => Ok(MessageType::Ping),
            2 => Ok(MessageType::Pong),
            3 => Ok(MessageType::FindNode),
            4 => Ok(MessageType::Nodes),
            5 => Ok(MessageType::TalkReq),
            6 => Ok(MessageType::TalkResp),
            7 => Ok(MessageType::RelayInit),
            8 => Ok(MessageType::RelayMsg),
            _ => Err(DecoderError::Custom("Unknown RPC message type")),
        }
    }
}

/// The payload of message containers SessionMessage, Message or Handshake type.
pub trait Payload
where
    Self: Sized,
{
    /// Matches a payload type to its message type id.
    fn msg_type(&self) -> u8;
    /// Encodes a message to RLP-encoded bytes.
    fn encode(self) -> Vec<u8>;
    /// Decodes RLP-encoded bytes into a message.
    fn decode(msg_type: u8, rlp: &Rlp<'_>) -> Result<Self, DecoderError>;
}

#[derive(Debug, Clone, PartialEq, Eq, Display, From)]
/// A combined type representing the messages which are the payloads of packets.
pub enum Message {
    /// A request, which contains its [`RequestId`].
    #[display(fmt = "{_0}")]
    Request(Request),

    /// A Response, which contains the [`RequestId`] of its associated request.
    #[display(fmt = "{_0}")]
    Response(Response),
<<<<<<< HEAD
=======
}

#[derive(Debug, Clone, PartialEq, Eq)]
/// A request sent between nodes.
pub struct Request {
    /// The [`RequestId`] of the request.
    pub id: RequestId,
    /// The body of the request.
    pub body: RequestBody,
}

#[derive(Debug, Clone, PartialEq, Eq)]
/// A response sent in response to a [`Request`]
pub struct Response {
    /// The [`RequestId`] of the request that triggered this response.
    pub id: RequestId,
    /// The body of this response.
    pub body: ResponseBody,
}

#[derive(Debug, Clone, PartialEq, Eq)]
pub enum RequestBody {
    /// A PING request.
    Ping {
        /// Our current ENR sequence number.
        enr_seq: u64,
    },
    /// A FINDNODE request.
    FindNode {
        /// The distance(s) of peers we expect to be returned in the response.
        distances: Vec<u64>,
    },
    /// A Talk request.
    Talk {
        /// The protocol requesting.
        protocol: Vec<u8>,
        /// The request.
        request: Vec<u8>,
    },
}

#[derive(Debug, Clone, PartialEq, Eq)]
pub enum ResponseBody {
    /// A PONG response.
    Pong {
        /// The current ENR sequence number of the responder.
        enr_seq: u64,
        /// Our external IP address as observed by the responder.
        ip: IpAddr,
        /// Our external UDP port as observed by the responder.
        port: NonZeroU16,
    },
    /// A NODES response.
    Nodes {
        /// The total number of responses that make up this response.
        total: u64,
        /// A list of ENR's returned by the responder.
        nodes: Vec<Enr<CombinedKey>>,
    },
    /// The TALK response.
    Talk {
        /// The response for the talk.
        response: Vec<u8>,
    },
}

impl Request {
    pub fn msg_type(&self) -> u8 {
        match self.body {
            RequestBody::Ping { .. } => 1,
            RequestBody::FindNode { .. } => 3,
            RequestBody::Talk { .. } => 5,
        }
    }

    /// Encodes a Message to RLP-encoded bytes.
    pub fn encode(self) -> Vec<u8> {
        let mut buf = Vec::with_capacity(10);
        let msg_type = self.msg_type();
        buf.push(msg_type);
        let id = &self.id;
        match self.body {
            RequestBody::Ping { enr_seq } => {
                let mut s = RlpStream::new();
                s.begin_list(2);
                s.append(&id.as_bytes());
                s.append(&enr_seq);
                buf.extend_from_slice(&s.out());
                buf
            }
            RequestBody::FindNode { distances } => {
                let mut s = RlpStream::new();
                s.begin_list(2);
                s.append(&id.as_bytes());
                s.append_list(&distances);
                buf.extend_from_slice(&s.out());
                buf
            }
            RequestBody::Talk { protocol, request } => {
                let mut s = RlpStream::new();
                s.begin_list(3);
                s.append(&id.as_bytes());
                s.append(&protocol);
                s.append(&request);
                buf.extend_from_slice(&s.out());
                buf
            }
        }
    }
}

impl Response {
    pub fn msg_type(&self) -> u8 {
        match &self.body {
            ResponseBody::Pong { .. } => 2,
            ResponseBody::Nodes { .. } => 4,
            ResponseBody::Talk { .. } => 6,
        }
    }

    /// Determines if the response is a valid response to the given request.
    pub fn match_request(&self, req: &RequestBody) -> bool {
        match self.body {
            ResponseBody::Pong { .. } => matches!(req, RequestBody::Ping { .. }),
            ResponseBody::Nodes { .. } => {
                matches!(req, RequestBody::FindNode { .. })
            }
            ResponseBody::Talk { .. } => matches!(req, RequestBody::Talk { .. }),
        }
    }

    /// Encodes a Message to RLP-encoded bytes.
    pub fn encode(self) -> Vec<u8> {
        let mut buf = Vec::with_capacity(10);
        let msg_type = self.msg_type();
        buf.push(msg_type);
        let id = &self.id;
        match self.body {
            ResponseBody::Pong { enr_seq, ip, port } => {
                let mut s = RlpStream::new();
                s.begin_list(4);
                s.append(&id.as_bytes());
                s.append(&enr_seq);
                match ip {
                    IpAddr::V4(addr) => s.append(&(&addr.octets() as &[u8])),
                    IpAddr::V6(addr) => s.append(&(&addr.octets() as &[u8])),
                };
                s.append(&port.get());
                buf.extend_from_slice(&s.out());
                buf
            }
            ResponseBody::Nodes { total, nodes } => {
                let mut s = RlpStream::new();
                s.begin_list(3);
                s.append(&id.as_bytes());
                s.append(&total);

                if nodes.is_empty() {
                    s.begin_list(0);
                } else {
                    s.begin_list(nodes.len());
                    for node in nodes {
                        s.append(&node);
                    }
                }
                buf.extend_from_slice(&s.out());
                buf
            }
            ResponseBody::Talk { response } => {
                let mut s = RlpStream::new();
                s.begin_list(2);
                s.append(&id.as_bytes());
                s.append(&response);
                buf.extend_from_slice(&s.out());
                buf
            }
        }
    }
}

impl std::fmt::Display for RequestId {
    fn fmt(&self, f: &mut std::fmt::Formatter<'_>) -> std::fmt::Result {
        write!(f, "{}", hex::encode(&self.0))
    }
}

impl std::fmt::Display for Message {
    fn fmt(&self, f: &mut std::fmt::Formatter<'_>) -> std::fmt::Result {
        match self {
            Message::Request(request) => write!(f, "{request}"),
            Message::Response(response) => write!(f, "{response}"),
        }
    }
}

impl std::fmt::Display for Response {
    fn fmt(&self, f: &mut std::fmt::Formatter<'_>) -> std::fmt::Result {
        write!(f, "Response: id: {}: {}", self.id, self.body)
    }
}

impl std::fmt::Display for ResponseBody {
    fn fmt(&self, f: &mut std::fmt::Formatter<'_>) -> std::fmt::Result {
        match self {
            ResponseBody::Pong { enr_seq, ip, port } => {
                write!(f, "PONG: Enr-seq: {enr_seq}, Ip: {ip:?},  Port: {port}")
            }
            ResponseBody::Nodes { total, nodes } => {
                write!(f, "NODES: total: {total}, Nodes: [")?;
                let mut first = true;
                for id in nodes {
                    if !first {
                        write!(f, ", {id}")?;
                    } else {
                        write!(f, "{id}")?;
                    }
                    first = false;
                }

                write!(f, "]")
            }
            ResponseBody::Talk { response } => {
                write!(f, "Response: Response {}", hex::encode(response))
            }
        }
    }
}
>>>>>>> 5a61b6bb

    /// Unicast notifications.
    ///
    /// A [`RelayInitNotification`].
    #[display(fmt = "{_0}")]
    RelayInitNotification(RelayInitNotification),
    /// A [`RelayMsgNotification`].
    #[display(fmt = "{_0}")]
    RelayMsgNotification(RelayMsgNotification),
}

#[allow(dead_code)]
impl Message {
    pub fn encode(self) -> Vec<u8> {
        match self {
            Self::Request(request) => request.encode(),
            Self::Response(response) => response.encode(),
            Self::RelayInitNotification(notif) => notif.encode(),
            Self::RelayMsgNotification(notif) => notif.encode(),
        }
    }

    pub fn decode(data: &[u8]) -> Result<Self, DecoderError> {
        if data.len() < 3 {
            return Err(DecoderError::RlpIsTooShort);
        }
        let msg_type = data[0];
        let data = &data[1..];

        let rlp = rlp::Rlp::new(data);

<<<<<<< HEAD
        match msg_type.try_into()? {
            MessageType::Ping | MessageType::FindNode | MessageType::TalkReq => {
                Ok(Request::decode(msg_type, &rlp)?.into())
=======
        let list_len = rlp.item_count().and_then(|size| {
            if size < 2 {
                Err(DecoderError::RlpIncorrectListLen)
            } else {
                Ok(size)
            }
        })?;

        // verify there is no extra data
        let payload_info = rlp.payload_info()?;
        if data.len() != payload_info.header_len + payload_info.value_len {
            return Err(DecoderError::RlpInconsistentLengthAndData);
        }

        let id = RequestId::decode(rlp.val_at::<Vec<u8>>(0)?)?;

        let message = match msg_type {
            1 => {
                // PingRequest
                if list_len != 2 {
                    debug!(
                        "Ping Request has an invalid RLP list length. Expected 2, found {}",
                        list_len
                    );
                    return Err(DecoderError::RlpIncorrectListLen);
                }
                Message::Request(Request {
                    id,
                    body: RequestBody::Ping {
                        enr_seq: rlp.val_at::<u64>(1)?,
                    },
                })
            }
            2 => {
                // PingResponse
                if list_len != 4 {
                    debug!(
                        "Ping Response has an invalid RLP list length. Expected 4, found {}",
                        list_len
                    );
                    return Err(DecoderError::RlpIncorrectListLen);
                }
                let ip_bytes = rlp.val_at::<Vec<u8>>(2)?;
                let ip = match ip_bytes.len() {
                    4 => {
                        let mut ip = [0u8; 4];
                        ip.copy_from_slice(&ip_bytes);
                        IpAddr::from(ip)
                    }
                    16 => {
                        let mut ip = [0u8; 16];
                        ip.copy_from_slice(&ip_bytes);
                        let ipv6 = Ipv6Addr::from(ip);

                        if ipv6.is_loopback() {
                            // Checking if loopback address since IPv6Addr::to_ipv4 returns
                            // IPv4 address for IPv6 loopback address.
                            IpAddr::V6(ipv6)
                        } else if let Some(ipv4) = ipv6.to_ipv4() {
                            // If the ipv6 is ipv4 compatible/mapped, simply return the ipv4.
                            IpAddr::V4(ipv4)
                        } else {
                            IpAddr::V6(ipv6)
                        }
                    }
                    _ => {
                        debug!("Ping Response has incorrect byte length for IP");
                        return Err(DecoderError::RlpIncorrectListLen);
                    }
                };
                let raw_port = rlp.val_at::<u16>(3)?;
                if let Ok(port) = raw_port.try_into() {
                    Message::Response(Response {
                        id,
                        body: ResponseBody::Pong {
                            enr_seq: rlp.val_at::<u64>(1)?,
                            ip,
                            port,
                        },
                    })
                } else {
                    debug!("The port number should be non zero: {raw_port}");
                    return Err(DecoderError::Custom("PONG response port number invalid"));
                }
            }
            3 => {
                // FindNodeRequest
                if list_len != 2 {
                    debug!(
                        "FindNode Request has an invalid RLP list length. Expected 2, found {}",
                        list_len
                    );
                    return Err(DecoderError::RlpIncorrectListLen);
                }
                let distances = rlp.list_at::<u64>(1)?;

                for distance in distances.iter() {
                    if distance > &256u64 {
                        warn!(
                            "Rejected FindNode request asking for unknown distance {}, maximum 256",
                            distance
                        );
                        return Err(DecoderError::Custom("FINDNODE request distance invalid"));
                    }
                }

                Message::Request(Request {
                    id,
                    body: RequestBody::FindNode { distances },
                })
>>>>>>> 5a61b6bb
            }
            MessageType::Pong | MessageType::Nodes | MessageType::TalkResp => {
                Ok(Response::decode(msg_type, &rlp)?.into())
            }
            MessageType::RelayInit => Ok(RelayInitNotification::decode(msg_type, &rlp)?.into()),
            MessageType::RelayMsg => Ok(RelayMsgNotification::decode(msg_type, &rlp)?.into()),
        }
    }

    pub fn msg_type(&self) -> String {
        match self {
            Self::Request(r) => format!("request type {}", r.msg_type()),
            Self::Response(r) => format!("response type {}", r.msg_type()),
            Self::RelayInitNotification(n) => format!("notification type {}", n.msg_type()),
            Self::RelayMsgNotification(n) => format!("notification type {}", n.msg_type()),
        }
    }
}

#[cfg(test)]
mod tests {
    use super::*;
<<<<<<< HEAD
    use crate::packet::MESSAGE_NONCE_LENGTH;
    use enr::{CombinedKey, Enr, EnrBuilder};
    use std::net::{IpAddr, Ipv4Addr, Ipv6Addr};
=======
    use std::net::Ipv4Addr;
>>>>>>> 5a61b6bb

    #[test]
    fn ref_test_encode_request_ping() {
        // reference input
        let id = RequestId(vec![1]);
        let enr_seq = 1;
        let message = Message::Request(Request {
            id,
            body: RequestBody::Ping { enr_seq },
        });

        // expected hex output
        let expected_output = hex::decode("01c20101").unwrap();

        dbg!(hex::encode(message.clone().encode()));
        assert_eq!(message.encode(), expected_output);
    }

    #[test]
    fn ref_test_encode_request_findnode() {
        // reference input
        let id = RequestId(vec![1]);
        let distances = vec![256];
        let message = Message::Request(Request {
            id,
            body: RequestBody::FindNode { distances },
        });

        // expected hex output
        let expected_output = hex::decode("03c501c3820100").unwrap();
        dbg!(hex::encode(message.clone().encode()));

        assert_eq!(message.encode(), expected_output);
    }

    #[test]
    fn ref_test_encode_response_ping() {
        // reference input
        let id = RequestId(vec![1]);
        let enr_seq = 1;
        let ip: IpAddr = "127.0.0.1".parse().unwrap();
        let port = 5000;
        let message = Message::Response(Response {
            id,
            body: ResponseBody::Pong {
                enr_seq,
                ip,
                port: port.try_into().unwrap(),
            },
        });

        // expected hex output
        let expected_output = hex::decode("02ca0101847f000001821388").unwrap();

        dbg!(hex::encode(message.clone().encode()));
        assert_eq!(message.encode(), expected_output);
    }

    #[test]
    fn ref_test_encode_response_nodes_empty() {
        // reference input
        let id = RequestId(vec![1]);
        let total = 1;

        // expected hex output
        let expected_output = hex::decode("04c30101c0").unwrap();

        let message = Message::Response(Response {
            id,
            body: ResponseBody::Nodes {
                total,
                nodes: vec![],
            },
        });
        assert_eq!(message.encode(), expected_output);
    }

    #[test]
    fn ref_test_encode_response_nodes() {
        // reference input
        let id = RequestId(vec![1]);
        let total = 1;

        let enr = "-HW4QCjfjuCfSmIJHxqLYfGKrSz-Pq3G81DVJwd_muvFYJiIOkf0bGtJu7kZVCOPnhSTMneyvR4MRbF3G5TNB4wy2ssBgmlkgnY0iXNlY3AyNTZrMaEDymNMrg1JrLQB2KTGtv6MVbcNEVv0AHacwUAPMljNMTg".parse::<Enr<CombinedKey>>().unwrap();
        // expected hex output
        let expected_output = hex::decode("04f87b0101f877f875b84028df8ee09f4a62091f1a8b61f18aad2cfe3eadc6f350d527077f9aebc56098883a47f46c6b49bbb91954238f9e14933277b2bd1e0c45b1771b94cd078c32dacb0182696482763489736563703235366b31a103ca634cae0d49acb401d8a4c6b6fe8c55b70d115bf400769cc1400f3258cd3138").unwrap();

        let message = Message::Response(Response {
            id,
            body: ResponseBody::Nodes {
                total,
                nodes: vec![enr],
            },
        });
        dbg!(hex::encode(message.clone().encode()));
        assert_eq!(message.encode(), expected_output);
    }

    #[test]
    fn ref_test_encode_response_nodes_multiple() {
        // reference input
        let id = RequestId(vec![1]);
        let total = 1;
        let enr = "enr:-HW4QBzimRxkmT18hMKaAL3IcZF1UcfTMPyi3Q1pxwZZbcZVRI8DC5infUAB_UauARLOJtYTxaagKoGmIjzQxO2qUygBgmlkgnY0iXNlY3AyNTZrMaEDymNMrg1JrLQB2KTGtv6MVbcNEVv0AHacwUAPMljNMTg".parse::<Enr<CombinedKey>>().unwrap();

        let enr2 = "enr:-HW4QNfxw543Ypf4HXKXdYxkyzfcxcO-6p9X986WldfVpnVTQX1xlTnWrktEWUbeTZnmgOuAY_KUhbVV1Ft98WoYUBMBgmlkgnY0iXNlY3AyNTZrMaEDDiy3QkHAxPyOgWbxp5oF1bDdlYE6dLCUUp8xfVw50jU".parse::<Enr<CombinedKey>>().unwrap();

        // expected hex output
        let expected_output = hex::decode("04f8f20101f8eef875b8401ce2991c64993d7c84c29a00bdc871917551c7d330fca2dd0d69c706596dc655448f030b98a77d4001fd46ae0112ce26d613c5a6a02a81a6223cd0c4edaa53280182696482763489736563703235366b31a103ca634cae0d49acb401d8a4c6b6fe8c55b70d115bf400769cc1400f3258cd3138f875b840d7f1c39e376297f81d7297758c64cb37dcc5c3beea9f57f7ce9695d7d5a67553417d719539d6ae4b445946de4d99e680eb8063f29485b555d45b7df16a1850130182696482763489736563703235366b31a1030e2cb74241c0c4fc8e8166f1a79a05d5b0dd95813a74b094529f317d5c39d235").unwrap();

        let message = Message::Response(Response {
            id,
            body: ResponseBody::Nodes {
                total,
                nodes: vec![enr, enr2],
            },
        });
        dbg!(hex::encode(message.clone().encode()));
        assert_eq!(message.encode(), expected_output);
    }

    #[test]
    fn ref_decode_response_nodes_multiple() {
        let input = hex::decode("04f8f20101f8eef875b8401ce2991c64993d7c84c29a00bdc871917551c7d330fca2dd0d69c706596dc655448f030b98a77d4001fd46ae0112ce26d613c5a6a02a81a6223cd0c4edaa53280182696482763489736563703235366b31a103ca634cae0d49acb401d8a4c6b6fe8c55b70d115bf400769cc1400f3258cd3138f875b840d7f1c39e376297f81d7297758c64cb37dcc5c3beea9f57f7ce9695d7d5a67553417d719539d6ae4b445946de4d99e680eb8063f29485b555d45b7df16a1850130182696482763489736563703235366b31a1030e2cb74241c0c4fc8e8166f1a79a05d5b0dd95813a74b094529f317d5c39d235").unwrap();

        let expected_enr1 = "enr:-HW4QBzimRxkmT18hMKaAL3IcZF1UcfTMPyi3Q1pxwZZbcZVRI8DC5infUAB_UauARLOJtYTxaagKoGmIjzQxO2qUygBgmlkgnY0iXNlY3AyNTZrMaEDymNMrg1JrLQB2KTGtv6MVbcNEVv0AHacwUAPMljNMTg".parse::<Enr<CombinedKey>>().unwrap();
        let expected_enr2 = "enr:-HW4QNfxw543Ypf4HXKXdYxkyzfcxcO-6p9X986WldfVpnVTQX1xlTnWrktEWUbeTZnmgOuAY_KUhbVV1Ft98WoYUBMBgmlkgnY0iXNlY3AyNTZrMaEDDiy3QkHAxPyOgWbxp5oF1bDdlYE6dLCUUp8xfVw50jU".parse::<Enr<CombinedKey>>().unwrap();

        let decoded = Message::decode(&input).unwrap();

        match decoded {
            Message::Response(response) => match response.body {
                ResponseBody::Nodes { total, nodes } => {
                    assert_eq!(total, 1);
                    assert_eq!(nodes[0], expected_enr1);
                    assert_eq!(nodes[1], expected_enr2);
                }
                _ => panic!("Invalid decoding"),
            },
            _ => panic!("Invalid decoding"),
        }
    }

    #[test]
    fn encode_decode_ping_request() {
        let id = RequestId(vec![1]);
        let request = Message::Request(Request {
            id,
            body: RequestBody::Ping { enr_seq: 15 },
        });

        let encoded = request.clone().encode();
        let decoded = Message::decode(&encoded).unwrap();

        assert_eq!(request, decoded);
    }

    #[test]
    fn encode_decode_ping_response() {
        let id = RequestId(vec![1]);
        let request = Message::Response(Response {
            id,
            body: ResponseBody::Pong {
                enr_seq: 15,
                ip: "127.0.0.1".parse().unwrap(),
                port: 80.try_into().unwrap(),
            },
        });

        let encoded = request.clone().encode();
        let decoded = Message::decode(&encoded).unwrap();

        assert_eq!(request, decoded);
    }

    #[test]
    fn encode_decode_ping_response_ipv4_mapped() {
        let id = RequestId(vec![1]);
        let request = Message::Response(Response {
            id: id.clone(),
            body: ResponseBody::Pong {
                enr_seq: 15,
                ip: IpAddr::V6(Ipv4Addr::new(192, 0, 2, 1).to_ipv6_mapped()),
                port: 80.try_into().unwrap(),
            },
        });

        let encoded = request.encode();
        let decoded = Message::decode(&encoded).unwrap();
        let expected = Message::Response(Response {
            id,
            body: ResponseBody::Pong {
                enr_seq: 15,
                ip: IpAddr::V4(Ipv4Addr::new(192, 0, 2, 1)),
                port: 80.try_into().unwrap(),
            },
        });

        assert_eq!(expected, decoded);
    }

    #[test]
    fn encode_decode_ping_response_ipv6_loopback() {
        let id = RequestId(vec![1]);
        let request = Message::Response(Response {
            id,
            body: ResponseBody::Pong {
                enr_seq: 15,
                ip: IpAddr::V6(Ipv6Addr::LOCALHOST),
                port: 80.try_into().unwrap(),
            },
        });

        let encoded = request.clone().encode();
        let decoded = Message::decode(&encoded).unwrap();

        assert_eq!(request, decoded);
    }

    #[test]
    fn encode_decode_find_node_request() {
        let id = RequestId(vec![1]);
        let request = Message::Request(Request {
            id,
            body: RequestBody::FindNode {
                distances: vec![12],
            },
        });

        let encoded = request.clone().encode();
        let decoded = Message::decode(&encoded).unwrap();

        assert_eq!(request, decoded);
    }

    #[test]
    fn encode_decode_nodes_response() {
        let key = CombinedKey::generate_secp256k1();
        let enr1 = Enr::builder()
            .ip4("127.0.0.1".parse().unwrap())
            .udp4(500)
            .build(&key)
            .unwrap();
        let enr2 = Enr::builder()
            .ip4("10.0.0.1".parse().unwrap())
            .tcp4(8080)
            .build(&key)
            .unwrap();
        let enr3 = Enr::builder()
            .ip("10.4.5.6".parse().unwrap())
            .build(&key)
            .unwrap();

        let enr_list = vec![enr1, enr2, enr3];
        let id = RequestId(vec![1]);
        let request = Message::Response(Response {
            id,
            body: ResponseBody::Nodes {
                total: 1,
                nodes: enr_list,
            },
        });

        let encoded = request.clone().encode();
        let decoded = Message::decode(&encoded).unwrap();

        assert_eq!(request, decoded);
    }

    #[test]
<<<<<<< HEAD
    fn encode_decode_talk_request() {
        let id = RequestId(vec![1]);
        let request = Message::Request(Request {
            id,
            body: RequestBody::TalkReq {
                protocol: vec![17u8; 32],
                request: vec![1, 2, 3],
            },
        });

        let encoded = request.clone().encode();
        let decoded = Message::decode(&encoded).unwrap();

        assert_eq!(request, decoded);
    }

    #[test]
    fn test_encode_decode_relay_init() {
        // generate a new enr key for the initiator
        let enr_key = CombinedKey::generate_secp256k1();
        // construct the initiator's ENR
        let inr_enr = EnrBuilder::new("v4").build(&enr_key).unwrap();

        // generate a new enr key for the target
        let enr_key_tgt = CombinedKey::generate_secp256k1();
        // construct the target's ENR
        let tgt_enr = EnrBuilder::new("v4").build(&enr_key_tgt).unwrap();
        let tgt_node_id = tgt_enr.node_id();

        let nonce_bytes = hex::decode("47644922f5d6e951051051ac").unwrap();
        let mut nonce = [0u8; MESSAGE_NONCE_LENGTH];
        nonce[MESSAGE_NONCE_LENGTH - nonce_bytes.len()..].copy_from_slice(&nonce_bytes);

        let notif = RelayInitNotification::new(inr_enr, tgt_node_id, nonce);
        let msg = Message::RelayInitNotification(notif);

        let encoded_msg = msg.clone().encode();
        let decoded_msg = Message::decode(&encoded_msg).expect("Should decode");

        assert_eq!(msg, decoded_msg);
    }

    #[test]
    fn test_enocde_decode_relay_msg() {
        // generate a new enr key for the initiator
        let enr_key = CombinedKey::generate_secp256k1();
        // construct the initiator's ENR
        let inr_enr = EnrBuilder::new("v4").build(&enr_key).unwrap();

        let nonce_bytes = hex::decode("9951051051aceb").unwrap();
        let mut nonce = [0u8; MESSAGE_NONCE_LENGTH];
        nonce[MESSAGE_NONCE_LENGTH - nonce_bytes.len()..].copy_from_slice(&nonce_bytes);

        let notif = RelayMsgNotification::new(inr_enr, nonce);
        let msg = Message::RelayMsgNotification(notif);

        let encoded_msg = msg.clone().encode();
        let decoded_msg = Message::decode(&encoded_msg).expect("Should decode");

        assert_eq!(msg, decoded_msg);
=======
    fn reject_extra_data() {
        let data = [6, 194, 0, 75];
        let msg = Message::decode(&data).unwrap();
        assert_eq!(
            msg,
            Message::Response(Response {
                id: RequestId(vec![0]),
                body: ResponseBody::Talk { response: vec![75] }
            })
        );

        let data2 = [6, 193, 0, 75, 252];
        Message::decode(&data2).expect_err("should reject extra data");

        let data3 = [6, 194, 0, 75, 252];
        Message::decode(&data3).expect_err("should reject extra data");
>>>>>>> 5a61b6bb
    }
}<|MERGE_RESOLUTION|>--- conflicted
+++ resolved
@@ -1,4 +1,3 @@
-<<<<<<< HEAD
 use derive_more::{Display, From};
 use rlp::{DecoderError, Rlp};
 use std::convert::{TryFrom, TryInto};
@@ -11,8 +10,6 @@
 pub use request::{Request, RequestBody, RequestId};
 pub use response::{Response, ResponseBody};
 
-/// Message type IDs.
-#[derive(Debug)]
 #[repr(u8)]
 pub enum MessageType {
     Ping = 1,
@@ -23,25 +20,6 @@
     TalkResp = 6,
     RelayInit = 7,
     RelayMsg = 8,
-=======
-use enr::{CombinedKey, Enr};
-use rlp::{DecoderError, RlpStream};
-use std::{
-    convert::TryInto,
-    net::{IpAddr, Ipv6Addr},
-    num::NonZeroU16,
-};
-use tracing::{debug, warn};
-
-/// Type to manage the request IDs.
-#[derive(Debug, Clone, PartialEq, Hash, Eq)]
-pub struct RequestId(pub Vec<u8>);
-
-impl From<RequestId> for Vec<u8> {
-    fn from(id: RequestId) -> Self {
-        id.0
-    }
->>>>>>> 5a61b6bb
 }
 
 impl TryFrom<u8> for MessageType {
@@ -84,236 +62,6 @@
     /// A Response, which contains the [`RequestId`] of its associated request.
     #[display(fmt = "{_0}")]
     Response(Response),
-<<<<<<< HEAD
-=======
-}
-
-#[derive(Debug, Clone, PartialEq, Eq)]
-/// A request sent between nodes.
-pub struct Request {
-    /// The [`RequestId`] of the request.
-    pub id: RequestId,
-    /// The body of the request.
-    pub body: RequestBody,
-}
-
-#[derive(Debug, Clone, PartialEq, Eq)]
-/// A response sent in response to a [`Request`]
-pub struct Response {
-    /// The [`RequestId`] of the request that triggered this response.
-    pub id: RequestId,
-    /// The body of this response.
-    pub body: ResponseBody,
-}
-
-#[derive(Debug, Clone, PartialEq, Eq)]
-pub enum RequestBody {
-    /// A PING request.
-    Ping {
-        /// Our current ENR sequence number.
-        enr_seq: u64,
-    },
-    /// A FINDNODE request.
-    FindNode {
-        /// The distance(s) of peers we expect to be returned in the response.
-        distances: Vec<u64>,
-    },
-    /// A Talk request.
-    Talk {
-        /// The protocol requesting.
-        protocol: Vec<u8>,
-        /// The request.
-        request: Vec<u8>,
-    },
-}
-
-#[derive(Debug, Clone, PartialEq, Eq)]
-pub enum ResponseBody {
-    /// A PONG response.
-    Pong {
-        /// The current ENR sequence number of the responder.
-        enr_seq: u64,
-        /// Our external IP address as observed by the responder.
-        ip: IpAddr,
-        /// Our external UDP port as observed by the responder.
-        port: NonZeroU16,
-    },
-    /// A NODES response.
-    Nodes {
-        /// The total number of responses that make up this response.
-        total: u64,
-        /// A list of ENR's returned by the responder.
-        nodes: Vec<Enr<CombinedKey>>,
-    },
-    /// The TALK response.
-    Talk {
-        /// The response for the talk.
-        response: Vec<u8>,
-    },
-}
-
-impl Request {
-    pub fn msg_type(&self) -> u8 {
-        match self.body {
-            RequestBody::Ping { .. } => 1,
-            RequestBody::FindNode { .. } => 3,
-            RequestBody::Talk { .. } => 5,
-        }
-    }
-
-    /// Encodes a Message to RLP-encoded bytes.
-    pub fn encode(self) -> Vec<u8> {
-        let mut buf = Vec::with_capacity(10);
-        let msg_type = self.msg_type();
-        buf.push(msg_type);
-        let id = &self.id;
-        match self.body {
-            RequestBody::Ping { enr_seq } => {
-                let mut s = RlpStream::new();
-                s.begin_list(2);
-                s.append(&id.as_bytes());
-                s.append(&enr_seq);
-                buf.extend_from_slice(&s.out());
-                buf
-            }
-            RequestBody::FindNode { distances } => {
-                let mut s = RlpStream::new();
-                s.begin_list(2);
-                s.append(&id.as_bytes());
-                s.append_list(&distances);
-                buf.extend_from_slice(&s.out());
-                buf
-            }
-            RequestBody::Talk { protocol, request } => {
-                let mut s = RlpStream::new();
-                s.begin_list(3);
-                s.append(&id.as_bytes());
-                s.append(&protocol);
-                s.append(&request);
-                buf.extend_from_slice(&s.out());
-                buf
-            }
-        }
-    }
-}
-
-impl Response {
-    pub fn msg_type(&self) -> u8 {
-        match &self.body {
-            ResponseBody::Pong { .. } => 2,
-            ResponseBody::Nodes { .. } => 4,
-            ResponseBody::Talk { .. } => 6,
-        }
-    }
-
-    /// Determines if the response is a valid response to the given request.
-    pub fn match_request(&self, req: &RequestBody) -> bool {
-        match self.body {
-            ResponseBody::Pong { .. } => matches!(req, RequestBody::Ping { .. }),
-            ResponseBody::Nodes { .. } => {
-                matches!(req, RequestBody::FindNode { .. })
-            }
-            ResponseBody::Talk { .. } => matches!(req, RequestBody::Talk { .. }),
-        }
-    }
-
-    /// Encodes a Message to RLP-encoded bytes.
-    pub fn encode(self) -> Vec<u8> {
-        let mut buf = Vec::with_capacity(10);
-        let msg_type = self.msg_type();
-        buf.push(msg_type);
-        let id = &self.id;
-        match self.body {
-            ResponseBody::Pong { enr_seq, ip, port } => {
-                let mut s = RlpStream::new();
-                s.begin_list(4);
-                s.append(&id.as_bytes());
-                s.append(&enr_seq);
-                match ip {
-                    IpAddr::V4(addr) => s.append(&(&addr.octets() as &[u8])),
-                    IpAddr::V6(addr) => s.append(&(&addr.octets() as &[u8])),
-                };
-                s.append(&port.get());
-                buf.extend_from_slice(&s.out());
-                buf
-            }
-            ResponseBody::Nodes { total, nodes } => {
-                let mut s = RlpStream::new();
-                s.begin_list(3);
-                s.append(&id.as_bytes());
-                s.append(&total);
-
-                if nodes.is_empty() {
-                    s.begin_list(0);
-                } else {
-                    s.begin_list(nodes.len());
-                    for node in nodes {
-                        s.append(&node);
-                    }
-                }
-                buf.extend_from_slice(&s.out());
-                buf
-            }
-            ResponseBody::Talk { response } => {
-                let mut s = RlpStream::new();
-                s.begin_list(2);
-                s.append(&id.as_bytes());
-                s.append(&response);
-                buf.extend_from_slice(&s.out());
-                buf
-            }
-        }
-    }
-}
-
-impl std::fmt::Display for RequestId {
-    fn fmt(&self, f: &mut std::fmt::Formatter<'_>) -> std::fmt::Result {
-        write!(f, "{}", hex::encode(&self.0))
-    }
-}
-
-impl std::fmt::Display for Message {
-    fn fmt(&self, f: &mut std::fmt::Formatter<'_>) -> std::fmt::Result {
-        match self {
-            Message::Request(request) => write!(f, "{request}"),
-            Message::Response(response) => write!(f, "{response}"),
-        }
-    }
-}
-
-impl std::fmt::Display for Response {
-    fn fmt(&self, f: &mut std::fmt::Formatter<'_>) -> std::fmt::Result {
-        write!(f, "Response: id: {}: {}", self.id, self.body)
-    }
-}
-
-impl std::fmt::Display for ResponseBody {
-    fn fmt(&self, f: &mut std::fmt::Formatter<'_>) -> std::fmt::Result {
-        match self {
-            ResponseBody::Pong { enr_seq, ip, port } => {
-                write!(f, "PONG: Enr-seq: {enr_seq}, Ip: {ip:?},  Port: {port}")
-            }
-            ResponseBody::Nodes { total, nodes } => {
-                write!(f, "NODES: total: {total}, Nodes: [")?;
-                let mut first = true;
-                for id in nodes {
-                    if !first {
-                        write!(f, ", {id}")?;
-                    } else {
-                        write!(f, "{id}")?;
-                    }
-                    first = false;
-                }
-
-                write!(f, "]")
-            }
-            ResponseBody::Talk { response } => {
-                write!(f, "Response: Response {}", hex::encode(response))
-            }
-        }
-    }
-}
->>>>>>> 5a61b6bb
 
     /// Unicast notifications.
     ///
@@ -345,122 +93,9 @@
 
         let rlp = rlp::Rlp::new(data);
 
-<<<<<<< HEAD
         match msg_type.try_into()? {
             MessageType::Ping | MessageType::FindNode | MessageType::TalkReq => {
                 Ok(Request::decode(msg_type, &rlp)?.into())
-=======
-        let list_len = rlp.item_count().and_then(|size| {
-            if size < 2 {
-                Err(DecoderError::RlpIncorrectListLen)
-            } else {
-                Ok(size)
-            }
-        })?;
-
-        // verify there is no extra data
-        let payload_info = rlp.payload_info()?;
-        if data.len() != payload_info.header_len + payload_info.value_len {
-            return Err(DecoderError::RlpInconsistentLengthAndData);
-        }
-
-        let id = RequestId::decode(rlp.val_at::<Vec<u8>>(0)?)?;
-
-        let message = match msg_type {
-            1 => {
-                // PingRequest
-                if list_len != 2 {
-                    debug!(
-                        "Ping Request has an invalid RLP list length. Expected 2, found {}",
-                        list_len
-                    );
-                    return Err(DecoderError::RlpIncorrectListLen);
-                }
-                Message::Request(Request {
-                    id,
-                    body: RequestBody::Ping {
-                        enr_seq: rlp.val_at::<u64>(1)?,
-                    },
-                })
-            }
-            2 => {
-                // PingResponse
-                if list_len != 4 {
-                    debug!(
-                        "Ping Response has an invalid RLP list length. Expected 4, found {}",
-                        list_len
-                    );
-                    return Err(DecoderError::RlpIncorrectListLen);
-                }
-                let ip_bytes = rlp.val_at::<Vec<u8>>(2)?;
-                let ip = match ip_bytes.len() {
-                    4 => {
-                        let mut ip = [0u8; 4];
-                        ip.copy_from_slice(&ip_bytes);
-                        IpAddr::from(ip)
-                    }
-                    16 => {
-                        let mut ip = [0u8; 16];
-                        ip.copy_from_slice(&ip_bytes);
-                        let ipv6 = Ipv6Addr::from(ip);
-
-                        if ipv6.is_loopback() {
-                            // Checking if loopback address since IPv6Addr::to_ipv4 returns
-                            // IPv4 address for IPv6 loopback address.
-                            IpAddr::V6(ipv6)
-                        } else if let Some(ipv4) = ipv6.to_ipv4() {
-                            // If the ipv6 is ipv4 compatible/mapped, simply return the ipv4.
-                            IpAddr::V4(ipv4)
-                        } else {
-                            IpAddr::V6(ipv6)
-                        }
-                    }
-                    _ => {
-                        debug!("Ping Response has incorrect byte length for IP");
-                        return Err(DecoderError::RlpIncorrectListLen);
-                    }
-                };
-                let raw_port = rlp.val_at::<u16>(3)?;
-                if let Ok(port) = raw_port.try_into() {
-                    Message::Response(Response {
-                        id,
-                        body: ResponseBody::Pong {
-                            enr_seq: rlp.val_at::<u64>(1)?,
-                            ip,
-                            port,
-                        },
-                    })
-                } else {
-                    debug!("The port number should be non zero: {raw_port}");
-                    return Err(DecoderError::Custom("PONG response port number invalid"));
-                }
-            }
-            3 => {
-                // FindNodeRequest
-                if list_len != 2 {
-                    debug!(
-                        "FindNode Request has an invalid RLP list length. Expected 2, found {}",
-                        list_len
-                    );
-                    return Err(DecoderError::RlpIncorrectListLen);
-                }
-                let distances = rlp.list_at::<u64>(1)?;
-
-                for distance in distances.iter() {
-                    if distance > &256u64 {
-                        warn!(
-                            "Rejected FindNode request asking for unknown distance {}, maximum 256",
-                            distance
-                        );
-                        return Err(DecoderError::Custom("FINDNODE request distance invalid"));
-                    }
-                }
-
-                Message::Request(Request {
-                    id,
-                    body: RequestBody::FindNode { distances },
-                })
->>>>>>> 5a61b6bb
             }
             MessageType::Pong | MessageType::Nodes | MessageType::TalkResp => {
                 Ok(Response::decode(msg_type, &rlp)?.into())
@@ -483,13 +118,9 @@
 #[cfg(test)]
 mod tests {
     use super::*;
-<<<<<<< HEAD
     use crate::packet::MESSAGE_NONCE_LENGTH;
-    use enr::{CombinedKey, Enr, EnrBuilder};
+    use enr::{CombinedKey, Enr};
     use std::net::{IpAddr, Ipv4Addr, Ipv6Addr};
-=======
-    use std::net::Ipv4Addr;
->>>>>>> 5a61b6bb
 
     #[test]
     fn ref_test_encode_request_ping() {
@@ -760,68 +391,6 @@
     }
 
     #[test]
-<<<<<<< HEAD
-    fn encode_decode_talk_request() {
-        let id = RequestId(vec![1]);
-        let request = Message::Request(Request {
-            id,
-            body: RequestBody::TalkReq {
-                protocol: vec![17u8; 32],
-                request: vec![1, 2, 3],
-            },
-        });
-
-        let encoded = request.clone().encode();
-        let decoded = Message::decode(&encoded).unwrap();
-
-        assert_eq!(request, decoded);
-    }
-
-    #[test]
-    fn test_encode_decode_relay_init() {
-        // generate a new enr key for the initiator
-        let enr_key = CombinedKey::generate_secp256k1();
-        // construct the initiator's ENR
-        let inr_enr = EnrBuilder::new("v4").build(&enr_key).unwrap();
-
-        // generate a new enr key for the target
-        let enr_key_tgt = CombinedKey::generate_secp256k1();
-        // construct the target's ENR
-        let tgt_enr = EnrBuilder::new("v4").build(&enr_key_tgt).unwrap();
-        let tgt_node_id = tgt_enr.node_id();
-
-        let nonce_bytes = hex::decode("47644922f5d6e951051051ac").unwrap();
-        let mut nonce = [0u8; MESSAGE_NONCE_LENGTH];
-        nonce[MESSAGE_NONCE_LENGTH - nonce_bytes.len()..].copy_from_slice(&nonce_bytes);
-
-        let notif = RelayInitNotification::new(inr_enr, tgt_node_id, nonce);
-        let msg = Message::RelayInitNotification(notif);
-
-        let encoded_msg = msg.clone().encode();
-        let decoded_msg = Message::decode(&encoded_msg).expect("Should decode");
-
-        assert_eq!(msg, decoded_msg);
-    }
-
-    #[test]
-    fn test_enocde_decode_relay_msg() {
-        // generate a new enr key for the initiator
-        let enr_key = CombinedKey::generate_secp256k1();
-        // construct the initiator's ENR
-        let inr_enr = EnrBuilder::new("v4").build(&enr_key).unwrap();
-
-        let nonce_bytes = hex::decode("9951051051aceb").unwrap();
-        let mut nonce = [0u8; MESSAGE_NONCE_LENGTH];
-        nonce[MESSAGE_NONCE_LENGTH - nonce_bytes.len()..].copy_from_slice(&nonce_bytes);
-
-        let notif = RelayMsgNotification::new(inr_enr, nonce);
-        let msg = Message::RelayMsgNotification(notif);
-
-        let encoded_msg = msg.clone().encode();
-        let decoded_msg = Message::decode(&encoded_msg).expect("Should decode");
-
-        assert_eq!(msg, decoded_msg);
-=======
     fn reject_extra_data() {
         let data = [6, 194, 0, 75];
         let msg = Message::decode(&data).unwrap();
@@ -829,7 +398,7 @@
             msg,
             Message::Response(Response {
                 id: RequestId(vec![0]),
-                body: ResponseBody::Talk { response: vec![75] }
+                body: ResponseBody::TalkResp { response: vec![75] }
             })
         );
 
@@ -838,6 +407,68 @@
 
         let data3 = [6, 194, 0, 75, 252];
         Message::decode(&data3).expect_err("should reject extra data");
->>>>>>> 5a61b6bb
+    }
+
+    #[test]
+    fn encode_decode_talk_request() {
+        let id = RequestId(vec![1]);
+        let request = Message::Request(Request {
+            id,
+            body: RequestBody::TalkReq {
+                protocol: vec![17u8; 32],
+                request: vec![1, 2, 3],
+            },
+        });
+
+        let encoded = request.clone().encode();
+        let decoded = Message::decode(&encoded).unwrap();
+
+        assert_eq!(request, decoded);
+    }
+
+    #[test]
+    fn test_encode_decode_relay_init() {
+        // generate a new enr key for the initiator
+        let enr_key = CombinedKey::generate_secp256k1();
+        // construct the initiator's ENR
+        let inr_enr = Enr::builder().build(&enr_key).unwrap();
+
+        // generate a new enr key for the target
+        let enr_key_tgt = CombinedKey::generate_secp256k1();
+        // construct the target's ENR
+        let tgt_enr = Enr::builder().build(&enr_key_tgt).unwrap();
+        let tgt_node_id = tgt_enr.node_id();
+
+        let nonce_bytes = hex::decode("47644922f5d6e951051051ac").unwrap();
+        let mut nonce = [0u8; MESSAGE_NONCE_LENGTH];
+        nonce[MESSAGE_NONCE_LENGTH - nonce_bytes.len()..].copy_from_slice(&nonce_bytes);
+
+        let notif = RelayInitNotification::new(inr_enr, tgt_node_id, nonce);
+        let msg = Message::RelayInitNotification(notif);
+
+        let encoded_msg = msg.clone().encode();
+        let decoded_msg = Message::decode(&encoded_msg).expect("Should decode");
+
+        assert_eq!(msg, decoded_msg);
+    }
+
+    #[test]
+    fn test_enocde_decode_relay_msg() {
+        // generate a new enr key for the initiator
+        let enr_key = CombinedKey::generate_secp256k1();
+        // construct the initiator's ENR
+        let inr_enr = Enr::builder().build(&enr_key).unwrap();
+
+        let nonce_bytes = hex::decode("9951051051aceb").unwrap();
+        let mut nonce = [0u8; MESSAGE_NONCE_LENGTH];
+        nonce[MESSAGE_NONCE_LENGTH - nonce_bytes.len()..].copy_from_slice(&nonce_bytes);
+
+        let notif = RelayMsgNotification::new(inr_enr, nonce);
+        let msg = Message::RelayMsgNotification(notif);
+
+        let encoded_msg = msg.clone().encode();
+        let decoded_msg = Message::decode(&encoded_msg).expect("Should decode");
+
+        assert_eq!(msg, decoded_msg);
     }
 }