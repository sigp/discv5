use crate::{
    handler::Challenge,
    node_info::{NodeAddress, NonContactable},
};
use derive_more::From;
use rlp::DecoderError;
use std::fmt;

#[derive(Debug, From)]
/// A general error that is used throughout the Discv5 library.
<<<<<<< HEAD
pub enum Discv5Error {
    /// An invalid message type was received.
    InvalidMessage,
=======
pub enum Error {
>>>>>>> 5a61b6bb
    /// An invalid ENR was received.
    InvalidEnr,
    /// The limit for sessions with peers that have an unreachable ENR is reached.
    LimitSessionsUnreachableEnr,
    /// The public key type is known.
    UnknownPublicKey,
    /// The ENR key used is not supported.
    #[from(ignore)]
    KeyTypeNotSupported(&'static str),
    /// Failed to derive an ephemeral public key.
    KeyDerivationFailed,
    /// The remote's public key was invalid.
    InvalidRemotePublicKey,
    /// The secret key does not match the provided ENR.
    InvalidSecretKey,
    /// An invalid signature was received for a challenge.
    InvalidChallengeSignature(Challenge),
    /// The Service channel has been closed early.
    ServiceChannelClosed,
    /// The discv5 service is not running.
    ServiceNotStarted,
    /// The service has is already running.
    ServiceAlreadyStarted,
    /// A session could not be established with the remote.
    SessionNotEstablished,
    /// A session to the given peer is already established.
    SessionAlreadyEstablished(NodeAddress),
    /// An RLP decoding error occurred.
    RLPError(DecoderError),
    /// Failed to encrypt a message.
    #[from(ignore)]
    EncryptionFail(String),
    /// Failed to decrypt a message.
    #[from(ignore)]
    DecryptionFailed(String),
    /// The custom error has occurred.
    #[from(ignore)]
    Custom(&'static str),
    /// A generic dynamic error occurred.
    #[from(ignore)]
    Error(String),
    /// An IO error occurred.
    Io(std::io::Error),
}

<<<<<<< HEAD
/// An error occurred whilst attempting to hole punch NAT.
#[derive(Debug)]
pub enum NatError {
    /// Initiator error.
    Initiator(Discv5Error),
    /// Relayer error.
    Relay(Discv5Error),
    /// Target error.
    Target(Discv5Error),
}

macro_rules! impl_from_variant {
    ($(<$($generic: ident,)+>)*, $from_type: ty, $to_type: ty, $variant: path) => {
        impl$(<$($generic,)+>)* From<$from_type> for $to_type {
            fn from(_e: $from_type) -> Self {
                $variant
            }
        }
    };
=======
impl From<std::io::Error> for Error {
    fn from(err: std::io::Error) -> Error {
        Error::Io(err)
    }
>>>>>>> 5a61b6bb
}
impl_from_variant!(<T,>, tokio::sync::mpsc::error::SendError<T>, Discv5Error, Self::ServiceChannelClosed);
impl_from_variant!(, NonContactable, Discv5Error, Self::InvalidEnr);

#[derive(Debug, Clone, PartialEq, Eq)]
/// Types of packet errors.
pub enum PacketError {
    /// The packet type is unknown.
    UnknownPacket,
    /// The packet size was larger than expected.
    TooLarge,
    /// The packet size was smaller than expected.
    TooSmall,
    /// The NodeId sent was invalid.
    InvalidNodeId,
    /// The header has an invalid length.
    HeaderLengthInvalid(usize),
    /// The header could not be decrypted.
    HeaderDecryptionFailed,
    /// The authdata size is too large.
    InvalidAuthDataSize,
    /// The handshake is of an invalid version.
    InvalidVersion(u16),
    /// The ENR sent was invalid.
    InvalidEnr(DecoderError),
}

#[derive(Debug, Clone, PartialEq, Eq)]
#[non_exhaustive]
pub enum ResponseError {
    /// The channel used to send the response has already been closed.
    ChannelClosed,
}

impl fmt::Display for ResponseError {
    fn fmt(&self, f: &mut fmt::Formatter<'_>) -> fmt::Result {
        match self {
            ResponseError::ChannelClosed => {
                write!(f, "response channel has already been closed")
            }
        }
    }
}

impl std::error::Error for ResponseError {}

#[derive(Debug, Clone, PartialEq, Eq)]
pub enum RequestError {
    /// The request timed out.
    Timeout,
    /// The discovery service has not been started.
    ServiceNotStarted,
    /// The request was sent to ourselves.
    SelfRequest,
    /// The channel to the underlying threads failed.
    ChannelFailed(String),
    /// An invalid ENR was provided.
    InvalidEnr(&'static str),
    /// The remote's ENR is invalid.
    InvalidRemoteEnr,
    /// The remote returned and invalid packet.
    InvalidRemotePacket,
    /// Failed attempting to encrypt the request.
    EncryptionFailed(String),
    /// The multiaddr provided is invalid.
    InvalidMultiaddr(&'static str),
    /// Failure generating random numbers during request.
    EntropyFailure(&'static str),
    /// Malicious peer tried to initiate nat hole punching for another peer. todo(emhane): this is
    /// notification error.
    MaliciousRelayInit,
}

#[derive(Debug, Clone, PartialEq, Eq)]
pub enum QueryError {
    /// The discv5 service is not currently running.
    ServiceNotStarted,
    /// The channel to the underlying threads failed.
    ChannelFailed(String),
    /// The ENR provided was invalid.
    InvalidEnr(String),
    /// Encrypting the message failed.
    EncryptionFailed(String),
    /// The multiaddr provided was invalid.
    InvalidMultiaddr(String),
}

impl fmt::Display for Error {
    fn fmt(&self, f: &mut fmt::Formatter<'_>) -> fmt::Result {
        write!(f, "{self:?}")
    }
}

impl fmt::Display for RequestError {
    fn fmt(&self, f: &mut fmt::Formatter<'_>) -> fmt::Result {
        write!(f, "{self:?}")
    }
}

impl fmt::Display for QueryError {
    fn fmt(&self, f: &mut fmt::Formatter<'_>) -> fmt::Result {
        write!(f, "{self:?}")
    }
}

impl From<NonContactable> for RequestError {
    fn from(_: NonContactable) -> Self {
        RequestError::InvalidEnr("ENR is not contactable")
    }
}<|MERGE_RESOLUTION|>--- conflicted
+++ resolved
@@ -8,13 +8,9 @@
 
 #[derive(Debug, From)]
 /// A general error that is used throughout the Discv5 library.
-<<<<<<< HEAD
-pub enum Discv5Error {
+pub enum Error {
     /// An invalid message type was received.
     InvalidMessage,
-=======
-pub enum Error {
->>>>>>> 5a61b6bb
     /// An invalid ENR was received.
     InvalidEnr,
     /// The limit for sessions with peers that have an unreachable ENR is reached.
@@ -60,16 +56,15 @@
     Io(std::io::Error),
 }
 
-<<<<<<< HEAD
 /// An error occurred whilst attempting to hole punch NAT.
 #[derive(Debug)]
 pub enum NatError {
     /// Initiator error.
-    Initiator(Discv5Error),
+    Initiator(Error),
     /// Relayer error.
-    Relay(Discv5Error),
+    Relay(Error),
     /// Target error.
-    Target(Discv5Error),
+    Target(Error),
 }
 
 macro_rules! impl_from_variant {
@@ -80,15 +75,9 @@
             }
         }
     };
-=======
-impl From<std::io::Error> for Error {
-    fn from(err: std::io::Error) -> Error {
-        Error::Io(err)
-    }
->>>>>>> 5a61b6bb
 }
-impl_from_variant!(<T,>, tokio::sync::mpsc::error::SendError<T>, Discv5Error, Self::ServiceChannelClosed);
-impl_from_variant!(, NonContactable, Discv5Error, Self::InvalidEnr);
+impl_from_variant!(<T,>, tokio::sync::mpsc::error::SendError<T>, Error, Self::ServiceChannelClosed);
+impl_from_variant!(, NonContactable, Error, Self::InvalidEnr);
 
 #[derive(Debug, Clone, PartialEq, Eq)]
 /// Types of packet errors.
