//! The Discovery v5 protocol. See `lib.rs` for further details.
//!
//! Note: Discovered ENR's are not automatically added to the routing table. Only established
//! sessions get added, ensuring only valid ENRs are added. Manual additions can be made using the
//! `add_enr()` function.
//!
//! Response to queries return `PeerId`. Only the trusted (a session has been established with)
//! `PeerId`'s are returned, as ENR's for these `PeerId`'s are stored in the routing table and as
//! such should have an address to connect to. Untrusted `PeerId`'s can be obtained from the
//! `Service::Discovered` event, which is fired as peers get discovered.
//!
//! Note that although the ENR crate does support Ed25519 keys, these are currently not
//! supported as the ECDH procedure isn't specified in the specification. Therefore, only
//! secp256k1 keys are supported currently.

use self::{
    ip_vote::IpVote,
    query_info::{QueryInfo, QueryType},
};
use crate::{
    error::{RequestError, ResponseError},
    handler::{EnrRequestData, Handler, HandlerIn, HandlerOut},
    kbucket::{
        self, ConnectionDirection, ConnectionState, FailureReason, InsertResult, KBucketsTable,
        NodeStatus, UpdateResult, MAX_NODES_PER_BUCKET,
    },
    node_info::{NodeAddress, NodeContact, NonContactable},
    packet::{ProtocolIdentity, MAX_PACKET_SIZE},
    query_pool::{
        FindNodeQueryConfig, PredicateQueryConfig, QueryId, QueryPool, QueryPoolState, TargetKey,
    },
    rpc, Config, Enr, Event, IpMode,
};
use delay_map::HashSetDelay;
use enr::{CombinedKey, NodeId};
use fnv::FnvHashMap;
use futures::prelude::*;
use more_asserts::debug_unreachable;
use parking_lot::RwLock;
use rpc::*;
use std::{
    collections::HashMap,
    convert::TryInto,
    net::{IpAddr, SocketAddr},
    sync::Arc,
    task::Poll,
    time::Instant,
};
use tokio::sync::{mpsc, oneshot};
use tracing::{debug, error, info, trace, warn};

mod ip_vote;
mod query_info;
mod test;

/// The number of distances (buckets) we simultaneously request from each peer.
/// NOTE: This must not be larger than 127.
pub(crate) const DISTANCES_TO_REQUEST_PER_PEER: usize = 3;

/// Currently, a maximum of `DISTANCES_TO_REQUEST_PER_PEER * BUCKET_SIZE` peers
/// can be returned. Datagrams have a max size of 1280 and ENR's have a max size
/// of 300 bytes. Bucket sizes should be 16. Therefore, to return all required peers
/// there should be no more than `5 * DISTANCES_TO_REQUEST_PER_PEER` responses.
pub(crate) const MAX_NODES_RESPONSES: usize =
    (MAX_NODES_PER_BUCKET / 4 + 1) * DISTANCES_TO_REQUEST_PER_PEER;

/// Request type for Protocols using `TalkReq` message.
///
/// Automatically responds with an empty body on drop if
/// [`TalkRequest::respond`] is not called.
#[derive(Debug)]
pub struct TalkRequest {
    id: RequestId,
    node_address: NodeAddress,
    protocol: Vec<u8>,
    body: Vec<u8>,
    sender: Option<mpsc::UnboundedSender<HandlerIn>>,
}

impl Drop for TalkRequest {
    fn drop(&mut self) {
        let sender = match self.sender.take() {
            Some(s) => s,
            None => return,
        };

        let response = Response {
            id: self.id.clone(),
            body: ResponseBody::TalkResp { response: vec![] },
        };

        debug!("Sending empty TALK response to {}", self.node_address);
        if let Err(e) = sender.send(HandlerIn::Response(
            self.node_address.clone(),
            Box::new(response),
        )) {
            warn!("Failed to send empty talk response {}", e)
        }
    }
}

impl TalkRequest {
    pub fn id(&self) -> &RequestId {
        &self.id
    }

    pub fn node_id(&self) -> &NodeId {
        &self.node_address.node_id
    }

    pub fn protocol(&self) -> &[u8] {
        &self.protocol
    }

    pub fn body(&self) -> &[u8] {
        &self.body
    }

    pub fn respond(mut self, response: Vec<u8>) -> Result<(), ResponseError> {
        debug!("Sending TALK response to {}", self.node_address);

        let response = Response {
            id: self.id.clone(),
            body: ResponseBody::TalkResp { response },
        };

        self.sender
            .take()
            .unwrap()
            .send(HandlerIn::Response(
                self.node_address.clone(),
                Box::new(response),
            ))
            .map_err(|_| ResponseError::ChannelClosed)?;

        Ok(())
    }
}

/// The types of requests to send to the Discv5 service.
pub enum ServiceRequest {
    /// A request to start a query. There are two types of queries:
    /// - A FindNode Query - Searches for peers using a random target.
    /// - A Predicate Query - Searches for peers closest to a random target that match a specified
    /// predicate.
    StartQuery(QueryKind, oneshot::Sender<Vec<Enr>>),
    /// Send a FINDNODE request for nodes that fall within the given set of distances,
    /// to the designated peer and wait for a response.
    FindNodeDesignated(
        NodeContact,
        Vec<u64>,
        oneshot::Sender<Result<Vec<Enr>, RequestError>>,
    ),
    /// The TALK discv5 RPC function.
    Talk(
        NodeContact,
        Vec<u8>,
        Vec<u8>,
        oneshot::Sender<Result<Vec<u8>, RequestError>>,
    ),
    /// The PING discv5 RPC function.
    Ping(Enr, Option<oneshot::Sender<Result<Pong, RequestError>>>),
    /// Sets up an event stream where the discv5 server will return various events such as
    /// discovered nodes as it traverses the DHT.
    RequestEventStream(oneshot::Sender<mpsc::Receiver<Event>>),
}

use crate::discv5::PERMIT_BAN_LIST;

pub struct Service {
    /// Configuration parameters.
    config: Config,

    /// The local ENR of the server.
    local_enr: Arc<RwLock<Enr>>,

    /// The key associated with the local ENR.
    enr_key: Arc<RwLock<CombinedKey>>,

    /// Storage of the ENR record for each node.
    kbuckets: Arc<RwLock<KBucketsTable<NodeId, Enr>>>,

    /// All the iterative queries we are currently performing.
    queries: QueryPool<QueryInfo, NodeId, Enr>,

    /// RPC requests that have been sent and are awaiting a response. Some requests are linked to a
    /// query.
    active_requests: FnvHashMap<RequestId, ActiveRequest>,

    /// Keeps track of the number of responses received from a NODES response.
    active_nodes_responses: HashMap<RequestId, NodesResponse>,

    /// A map of votes nodes have made about our external IP address. We accept the majority.
    ip_votes: Option<IpVote>,

    /// The channel to send messages to the handler.
    handler_send: mpsc::UnboundedSender<HandlerIn>,

    /// The channel to receive messages from the handler.
    handler_recv: mpsc::Receiver<HandlerOut>,

    /// The exit channel to shutdown the handler.
    handler_exit: Option<oneshot::Sender<()>>,

    /// The channel of messages sent by the controlling discv5 wrapper.
    discv5_recv: mpsc::Receiver<ServiceRequest>,

    /// The exit channel for the service.
    exit: oneshot::Receiver<()>,

    /// A queue of peers that require regular ping to check connectivity.
    peers_to_ping: HashSetDelay<NodeId>,

    /// A channel that the service emits events on.
    event_stream: Option<mpsc::Sender<Event>>,

    // Type of socket we are using
    ip_mode: IpMode,
}

/// Active RPC request awaiting a response from the handler.
struct ActiveRequest {
    /// The address the request was sent to.
    pub contact: NodeContact,
    /// The request that was sent.
    pub request_body: RequestBody,
    /// The query ID if the request was related to a query.
    pub query_id: Option<QueryId>,
    /// Channel callback if this request was from a user level request.
    pub callback: Option<CallbackResponse>,
}

#[derive(Debug)]
pub struct Pong {
    /// The current ENR sequence number of the responder.
    pub enr_seq: u64,
    /// Our external IP address as observed by the responder.
    pub ip: IpAddr,
    /// Our external UDP port as observed by the responder.
    pub port: u16,
}

/// The kinds of responses we can send back to the discv5 layer.
pub enum CallbackResponse {
    /// A response to a requested Nodes.
    Nodes(oneshot::Sender<Result<Vec<Enr>, RequestError>>),
    /// A response from a TALK request
    Talk(oneshot::Sender<Result<Vec<u8>, RequestError>>),
    /// A response from a Pong request
    Pong(oneshot::Sender<Result<Pong, RequestError>>),
}

/// For multiple responses to a FindNodes request, this keeps track of the request count
/// and the nodes that have been received.
struct NodesResponse {
    /// The response count.
    count: usize,
    /// The filtered nodes that have been received.
    received_nodes: Vec<Enr>,
}

impl Default for NodesResponse {
    fn default() -> Self {
        NodesResponse {
            count: 1,
            received_nodes: Vec::new(),
        }
    }
}

impl Service {
    /// Builds the `Service` main struct.
    ///
    /// `local_enr` is the `ENR` representing the local node. This contains node identifying information, such
    /// as IP addresses and ports which we wish to broadcast to other nodes via this discovery
    /// mechanism.
    pub async fn spawn<P: ProtocolIdentity>(
        local_enr: Arc<RwLock<Enr>>,
        enr_key: Arc<RwLock<CombinedKey>>,
        kbuckets: Arc<RwLock<KBucketsTable<NodeId, Enr>>>,
        config: Config,
    ) -> Result<(oneshot::Sender<()>, mpsc::Sender<ServiceRequest>), std::io::Error> {
        // process behaviour-level configuration parameters
        let ip_votes = if config.enr_update {
            Some(IpVote::new(
                config.enr_peer_update_min,
                config.vote_duration,
            ))
        } else {
            None
        };

        let ip_mode = IpMode::new_from_listen_config(&config.listen_config);

        // build the session service
        let (handler_exit, handler_send, handler_recv) =
            Handler::spawn::<P>(local_enr.clone(), enr_key.clone(), config.clone()).await?;

        // create the required channels
        let (discv5_send, discv5_recv) = mpsc::channel(30);
        let (exit_send, exit) = oneshot::channel();

        config
            .executor
            .clone()
            .expect("Executor must be present")
            .spawn(Box::pin(async move {
                let mut service = Service {
                    local_enr,
                    enr_key,
                    kbuckets,
                    queries: QueryPool::new(config.query_timeout),
                    active_requests: Default::default(),
                    active_nodes_responses: HashMap::new(),
                    ip_votes,
                    handler_send,
                    handler_recv,
                    handler_exit: Some(handler_exit),
                    peers_to_ping: HashSetDelay::new(config.ping_interval),
                    discv5_recv,
                    event_stream: None,
                    exit,
                    config: config.clone(),
                    ip_mode,
                };

                info!(mode = ?service.ip_mode, "Discv5 Service started");
                service.start().await;
            }));

        Ok((exit_send, discv5_send))
    }

    /// The main execution loop of the discv5 serviced.
    async fn start(&mut self) {
        loop {
            tokio::select! {
                _ = &mut self.exit => {
                    if let Some(exit) = self.handler_exit.take() {
                        let _ = exit.send(());
                        info!("Discv5 Service shutdown");
                    }
                    return;
                }
                Some(service_request) = self.discv5_recv.recv() => {
                    match service_request {
                        ServiceRequest::StartQuery(query, callback) => {
                            match query {
                                QueryKind::FindNode { target_node } => {
                                    self.start_findnode_query(target_node, callback);
                                }
                                QueryKind::Predicate { target_node, target_peer_no, predicate } => {
                                    self.start_predicate_query(target_node, target_peer_no, predicate, callback);
                                }
                            }
                        }
                        ServiceRequest::FindNodeDesignated(node_contact, distance, callback) => {
                            self.request_find_node_designated_peer(node_contact, distance, Some(callback));
                        }
                        ServiceRequest::Talk(node_contact, protocol, request, callback) => {
                            self.talk_request(node_contact, protocol, request, callback);
                        }
                        ServiceRequest::Ping(enr, callback) => {
                            self.send_ping(enr, callback);
                        }
                        ServiceRequest::RequestEventStream(callback) => {
                            // the channel size needs to be large to handle many discovered peers
                            // if we are reporting them on the event stream.
                            let channel_size = if self.config.report_discovered_peers { 100 } else { 30 };
                            let (event_stream, event_stream_recv) = mpsc::channel(channel_size);
                            self.event_stream = Some(event_stream);
                            if callback.send(event_stream_recv).is_err() {
                                error!("Failed to return the event stream channel");
                            }
                        }
                    }
                }
                Some(event) = self.handler_recv.recv() => {
                    match event {
                        HandlerOut::Established(enr, socket_addr, direction) => {
                            self.send_event(Event::SessionEstablished(enr.clone(), socket_addr));
                            self.inject_session_established(enr, direction);
                        }
                        HandlerOut::Request(node_address, request) => {
                                self.handle_rpc_request(node_address, *request);
                            }
                        HandlerOut::Response(node_address, response) => {
                                self.handle_rpc_response(node_address, *response);
                            }
                        HandlerOut::RequestEnr(EnrRequestData::WhoAreYou(whoareyou_ref)) => {
                            // check what our latest known ENR is for this node.
                            if let Some(known_enr) = self.find_enr(&whoareyou_ref.0.node_id) {
                                if let Err(e) = self.handler_send.send(HandlerIn::EnrResponse(Some(known_enr), EnrRequestData::WhoAreYou(whoareyou_ref))) {
                                    warn!("Failed to send whoareyou {}", e);
                                };
                            } else {
                                // do not know of this peer
                                debug!("NodeId unknown, requesting ENR. {}", whoareyou_ref.0);
                                if let Err(e) = self.handler_send.send(HandlerIn::EnrResponse(None, EnrRequestData::WhoAreYou(whoareyou_ref))) {
                                    warn!("Failed to send who are you to unknown enr peer {}", e);
                                }
                            }
                        }
                        HandlerOut::RequestEnr(EnrRequestData::Nat(relay_initiation)) => {
                            // Update initiator's Enr if it's in kbuckets
                            let initiator_enr = relay_initiation.initiator_enr();
                            let initiator_key = kbucket::Key::from(initiator_enr.node_id());
                            match self.kbuckets.write().entry(&initiator_key) {
                                kbucket::Entry::Present(ref mut entry, _) => {
                                    let enr = entry.value_mut();
                                    if enr.seq() < initiator_enr.seq() {
                                        *enr = initiator_enr.clone();
                                    }
                                }
                                kbucket::Entry::Pending(ref mut entry, _) => {
                                    let enr = entry.value_mut();
                                    if enr.seq() < initiator_enr.seq() {
                                        *enr = initiator_enr.clone();
                                    }
                                }
                                _ => ()
                            }
                            // check if we know the target node id in our routing table, otherwise
                            // drop relay attempt.
                            let target_node_id = relay_initiation.target_node_id();
                            let target_key = kbucket::Key::from(target_node_id);
                            if let kbucket::Entry::Present(entry, _) = self.kbuckets.write().entry(&target_key) {
                                let target_enr = entry.value().clone();
                                if let Err(e) = self.handler_send.send(HandlerIn::EnrResponse(Some(target_enr), EnrRequestData::Nat(relay_initiation))) {
                                    warn!(
                                        "Failed to send target enr to relay process, error: {e}"
                                    );
                                }
                            } else {
                                let initiator_node_id = relay_initiation.initiator_enr().node_id();
                                warn!(
                                    initiator_node_id=%initiator_node_id,
                                    target_node_id=%target_node_id,
                                    "Peer requested relaying to a peer not in k-buckets"
                                );
                            }
                        },
                        HandlerOut::PingAllPeers => self.ping_connected_peers(),
                        HandlerOut::RequestFailed(request_id, error) => {
                            if let RequestError::Timeout = error {
                                debug!("RPC Request timed out. id: {}", request_id);
                            } else {
                                warn!("RPC Request failed: id: {}, error {:?}", request_id, error);
                            }
                            self.rpc_failure(request_id, error);
                        }
                    }
                }
                event = Service::bucket_maintenance_poll(&self.kbuckets) => {
                    self.send_event(event);
                }
                query_event = Service::query_event_poll(&mut self.queries) => {
                    match query_event {
                        QueryEvent::Waiting(query_id, node_id, request_body) => {
                            self.send_rpc_query(query_id, node_id, request_body);
                        }
                        // Note: Currently the distinction between a timed-out query and a finished
                        // query is superfluous, however it may be useful in future versions.
                        QueryEvent::Finished(query) | QueryEvent::TimedOut(query) => {
                            let id = query.id();
                            let mut result = query.into_result();
                            // obtain the ENR's for the resulting nodes
                            let mut found_enrs = Vec::new();
                            for node_id in result.closest_peers {
                                if let Some(position) = result.target.untrusted_enrs.iter().position(|enr| enr.node_id() == node_id) {
                                    let enr = result.target.untrusted_enrs.swap_remove(position);
                                    found_enrs.push(enr);
                                } else if let Some(enr) = self.find_enr(&node_id) {
                                    // look up from the routing table
                                    found_enrs.push(enr);
                                }
                                else {
                                    warn!("ENR not present in queries results");
                                }
                            }
                            if result.target.callback.send(found_enrs).is_err() {
                                warn!("Callback dropped for query {}. Results dropped", *id);
                            }
                        }
                    }
                }
                Some(Ok(node_id)) = self.peers_to_ping.next() => {
                    // If the node is in the routing table, Ping it and re-queue the node.
                    let key = kbucket::Key::from(node_id);
                    let enr =  {
                        if let kbucket::Entry::Present(entry, _) = self.kbuckets.write().entry(&key) {
                        // The peer is in the routing table, ping it and re-queue the ping
                        self.peers_to_ping.insert(node_id);
                        Some(entry.value().clone())
                        } else { None }
                    };

                    if let Some(enr) = enr {
                        self.send_ping(enr, None);
                    }
                }
            }
        }
    }

    /// Internal function that starts a query.
    fn start_findnode_query(&mut self, target_node: NodeId, callback: oneshot::Sender<Vec<Enr>>) {
        let mut target = QueryInfo {
            query_type: QueryType::FindNode(target_node),
            untrusted_enrs: Default::default(),
            distances_to_request: DISTANCES_TO_REQUEST_PER_PEER,
            callback,
        };

        let target_key: kbucket::Key<NodeId> = target.key();
        let mut known_closest_peers = Vec::new();
        {
            let mut kbuckets = self.kbuckets.write();
            for closest in kbuckets.closest_values(&target_key) {
                // Add the known ENR's to the untrusted list
                target.untrusted_enrs.push(closest.value);
                // Add the key to the list for the query
                known_closest_peers.push(closest.key);
            }
        }

        if known_closest_peers.is_empty() {
            warn!("No known_closest_peers found. Return empty result without sending query.");
            if target.callback.send(vec![]).is_err() {
                warn!("Failed to callback");
            }
        } else {
            let query_config = FindNodeQueryConfig::new_from_config(&self.config);
            self.queries
                .add_findnode_query(query_config, target, known_closest_peers);
        }
    }

    /// Internal function that starts a query.
    fn start_predicate_query(
        &mut self,
        target_node: NodeId,
        num_nodes: usize,
        predicate: Box<dyn Fn(&Enr) -> bool + Send>,
        callback: oneshot::Sender<Vec<Enr>>,
    ) {
        let mut target = QueryInfo {
            query_type: QueryType::FindNode(target_node),
            untrusted_enrs: Default::default(),
            distances_to_request: DISTANCES_TO_REQUEST_PER_PEER,
            callback,
        };

        let target_key: kbucket::Key<NodeId> = target.key();

        // Map the TableEntry to an ENR.
        let kbucket_predicate = |e: &Enr| predicate(e);

        let mut known_closest_peers = Vec::<kbucket::PredicateKey<_>>::new();
        {
            let mut kbuckets = self.kbuckets.write();
            for closest in kbuckets.closest_values_predicate(&target_key, &kbucket_predicate) {
                let (node_id_predicate, enr) = closest.to_key_value();
                // Add the known ENR's to the untrusted list
                target.untrusted_enrs.push(enr);
                // Add the key to the list for the query
                known_closest_peers.push(node_id_predicate);
            }
        };

        if known_closest_peers.is_empty() {
            warn!("No known_closest_peers found. Return empty result without sending query.");
            if target.callback.send(vec![]).is_err() {
                warn!("Failed to callback");
            }
        } else {
            let mut query_config = PredicateQueryConfig::new_from_config(&self.config);
            query_config.num_results = num_nodes;
            self.queries
                .add_predicate_query(query_config, target, known_closest_peers, predicate);
        }
    }

    /// Returns an ENR if one is known for the given NodeId.
    pub fn find_enr(&self, node_id: &NodeId) -> Option<Enr> {
        // check if we know this node id in our routing table
        let key = kbucket::Key::from(*node_id);
        if let kbucket::Entry::Present(entry, _) = self.kbuckets.write().entry(&key) {
            return Some(entry.value().clone());
        }
        // check the untrusted addresses for ongoing queries
        for query in self.queries.iter() {
            if let Some(enr) = query
                .target()
                .untrusted_enrs
                .iter()
                .find(|v| v.node_id() == *node_id)
            {
                return Some(enr.clone());
            }
        }
        None
    }

    /// Processes an RPC request from a peer. Requests respond to the received socket address,
    /// rather than the IP of the known ENR.
    fn handle_rpc_request(&mut self, node_address: NodeAddress, req: Request) {
        let id = req.id;
        match req.body {
            RequestBody::FindNode { distances } => {
                self.send_nodes_response(node_address, id, distances);
            }
            RequestBody::Ping { enr_seq } => {
                // check if we need to update the known ENR
                let mut to_request_enr = None;
                match self.kbuckets.write().entry(&node_address.node_id.into()) {
                    kbucket::Entry::Present(ref mut entry, _) => {
                        if entry.value().seq() < enr_seq {
                            let enr = entry.value().clone();
                            to_request_enr = Some(enr);
                        }
                    }
                    kbucket::Entry::Pending(ref mut entry, _) => {
                        if entry.value_mut().seq() < enr_seq {
                            let enr = entry.value_mut().clone();
                            to_request_enr = Some(enr);
                        }
                    }
                    // don't know the peer, don't request its most recent ENR
                    _ => {}
                }
                if let Some(enr) = to_request_enr {
                    match NodeContact::try_from_enr(enr, self.ip_mode) {
                        Ok(contact) => {
                            self.request_find_node_designated_peer(contact, vec![0], None);
                        }
                        Err(NonContactable { enr }) => {
                            debug_unreachable!("Stored ENR is not contactable. {}", enr);
                            error!(
                                "Stored ENR is not contactable! This should never happen {}",
                                enr
                            );
                        }
                    }
                }

                // build the PONG response
                let src = node_address.socket_addr;
                if let Ok(port) = src.port().try_into() {
                    let response = Response {
                        id,
                        body: ResponseBody::Pong {
                            enr_seq: self.local_enr.read().seq(),
                            ip: src.ip(),
                            port,
                        },
                    };
                    debug!("Sending PONG response to {}", node_address);
                    if let Err(e) = self
                        .handler_send
                        .send(HandlerIn::Response(node_address, Box::new(response)))
                    {
                        warn!("Failed to send response {}", e);
                    }
                } else {
                    warn!("The src port number should be non zero. {src}");
                }
            }
            RequestBody::TalkReq { protocol, request } => {
                let req = TalkRequest {
                    id,
                    node_address,
                    protocol,
                    body: request,
                    sender: Some(self.handler_send.clone()),
                };

                self.send_event(Event::TalkRequest(req));
            }
        }
    }

    /// Processes an RPC response from a peer.
    fn handle_rpc_response(&mut self, node_address: NodeAddress, response: Response) {
        // verify we know of the rpc_id
        let id = response.id.clone();

        if let Some(mut active_request) = self.active_requests.remove(&id) {
            debug!(
                "Received RPC response: {} to request: {} from: {}",
                response.body, active_request.request_body, active_request.contact
            );

            // Check that the responder matches the expected request

            let expected_node_address = active_request.contact.node_address();
            if expected_node_address != node_address {
                debug_unreachable!("Handler returned a response not matching the used socket addr");
                return error!("Received a response from an unexpected address. Expected {}, received {}, request_id {}", expected_node_address, node_address, id);
            }

            if !response.match_request(&active_request.request_body) {
                warn!(
                    "Node gave an incorrect response type. Ignoring response from: {}",
                    node_address
                );
                return;
            }

            let node_id = node_address.node_id;

            match response.body {
                ResponseBody::Nodes { total, mut nodes } => {
                    if total > MAX_NODES_RESPONSES as u64 {
                        warn!(
                            "NodesResponse has a total larger than {}, nodes will be truncated",
                            MAX_NODES_RESPONSES
                        );
                    }

                    // These are sanitized and ordered
                    let distances_requested = match &active_request.request_body {
                        RequestBody::FindNode { distances } => distances,
                        _ => unreachable!(),
                    };

                    if let Some(CallbackResponse::Nodes(callback)) = active_request.callback.take()
                    {
                        if let Err(e) = callback.send(Ok(nodes)) {
                            warn!("Failed to send response in callback {:?}", e)
                        }
                        return;
                    }

                    // Filter out any nodes that are not of the correct distance
                    let peer_key: kbucket::Key<NodeId> = node_id.into();

                    // The distances we send are sanitized an ordered.
                    // We never send an ENR request in combination of other requests.
                    if distances_requested.len() == 1 && distances_requested[0] == 0 {
                        // we requested an ENR update
                        if nodes.len() > 1 {
                            warn!(
                                "Peer returned more than one ENR for itself. Blacklisting {}",
                                node_address
                            );
                            let ban_timeout = self.config.ban_duration.map(|v| Instant::now() + v);
                            PERMIT_BAN_LIST.write().ban(node_address, ban_timeout);
                            nodes.retain(|enr| {
                                peer_key.log2_distance(&enr.node_id().into()).is_none()
                            });
                        }
                    } else {
                        let before_len = nodes.len();
                        nodes.retain(|enr| {
                            peer_key
                                .log2_distance(&enr.node_id().into())
                                .map(|distance| distances_requested.contains(&distance))
                                .unwrap_or_else(|| false)
                        });

                        if nodes.len() < before_len {
                            // Peer sent invalid ENRs. Blacklist the Node
                            let node_id = active_request.contact.node_id();
                            let addr = active_request.contact.socket_addr();
                            warn!(%node_id, %addr, "ENRs received of unsolicited distances. Blacklisting");
                            let ban_timeout = self.config.ban_duration.map(|v| Instant::now() + v);
                            PERMIT_BAN_LIST.write().ban(node_address, ban_timeout);
                        }
                    }

                    // handle the case that there is more than one response
                    if total > 1 {
                        let mut current_response =
                            self.active_nodes_responses.remove(&id).unwrap_or_default();

                        debug!(
                            "Nodes Response: {} of {} received",
                            current_response.count, total
                        );
                        // If there are more requests coming, store the nodes and wait for
                        // another response
                        // If we have already received all our required nodes, drop any extra
                        // rpc messages.
                        if current_response.received_nodes.len() < self.config.max_nodes_response
                            && (current_response.count as u64) < total
                            && current_response.count < MAX_NODES_RESPONSES
                        {
                            current_response.count += 1;

                            current_response.received_nodes.append(&mut nodes);
                            self.active_nodes_responses
                                .insert(id.clone(), current_response);
                            self.active_requests.insert(id, active_request);
                            return;
                        }

                        // have received all the Nodes responses we are willing to accept
                        // ignore duplicates here as they will be handled when adding
                        // to the DHT
                        current_response.received_nodes.append(&mut nodes);
                        nodes = current_response.received_nodes;
                    }

                    debug!(
                        "Received a nodes response of len: {}, total: {}, from: {}",
                        nodes.len(),
                        total,
                        active_request.contact
                    );
                    // note: If a peer sends an initial NODES response with a total > 1 then
                    // in a later response sends a response with a total of 1, all previous nodes
                    // will be ignored.
                    // ensure any mapping is removed in this rare case
                    self.active_nodes_responses.remove(&id);

                    self.discovered(&node_id, nodes, active_request.query_id);
                }
                ResponseBody::Pong { enr_seq, ip, port } => {
                    // Send the response to the user, if they are who asked
                    if let Some(CallbackResponse::Pong(callback)) = active_request.callback {
                        let response = Pong {
                            enr_seq,
                            ip,
                            port: port.get(),
                        };
                        if let Err(e) = callback.send(Ok(response)) {
                            warn!("Failed to send callback response {:?}", e)
                        };
                    } else {
                        let socket = SocketAddr::new(ip, port.get());
                        // perform ENR majority-based update if required.

                        // Only count votes that from peers we have contacted.
                        let key: kbucket::Key<NodeId> = node_id.into();
                        let should_count = matches!(
                        self.kbuckets.write().entry(&key),
                        kbucket::Entry::Present(_, status)
                            if status.is_connected() && !status.is_incoming());

                        if should_count {
                            // get the advertised local addresses
                            let (local_ip4_socket, local_ip6_socket) = {
                                let local_enr = self.local_enr.read();
                                (local_enr.udp4_socket(), local_enr.udp6_socket())
                            };

                            if let Some(ref mut ip_votes) = self.ip_votes {
                                ip_votes.insert(node_id, socket);
                                let (maybe_ip4_majority, maybe_ip6_majority) = ip_votes.majority();

                                let new_ip4 = maybe_ip4_majority.and_then(|majority| {
                                    if Some(majority) != local_ip4_socket {
                                        Some(majority)
                                    } else {
                                        None
                                    }
                                });
                                let new_ip6 = maybe_ip6_majority.and_then(|majority| {
                                    if Some(majority) != local_ip6_socket {
                                        Some(majority)
                                    } else {
                                        None
                                    }
                                });

                                if new_ip4.is_some() || new_ip6.is_some() {
                                    let mut updated = false;

                                    // Check if our advertised IPV6 address needs to be updated.
                                    if let Some(new_ip6) = new_ip6 {
                                        let new_ip6: SocketAddr = new_ip6.into();
                                        let result = self
                                            .local_enr
                                            .write()
                                            .set_udp_socket(new_ip6, &self.enr_key.read());
                                        match result {
                                            Ok(_) => {
                                                updated = true;
                                                info!(
                                                    "Local UDP ip6 socket updated to: {}",
                                                    new_ip6
                                                );
<<<<<<< HEAD
                                                self.send_event(Discv5Event::SocketUpdated(
                                                    new_ip6,
                                                ));
                                                // Notify Handler of socket update
                                                if let Err(e) =
                                                    self.handler_send.send(HandlerIn::SocketUpdate(
                                                        local_ip6_socket.map(SocketAddr::V6),
                                                        new_ip6,
                                                    ))
                                                {
                                                    warn!("Failed to send socket update to handler: {}", e);
                                                };
=======
                                                self.send_event(Event::SocketUpdated(new_ip6));
>>>>>>> 5a61b6bb
                                            }
                                            Err(e) => {
                                                warn!("Failed to update local UDP ip6 socket. ip6: {}, error: {:?}", new_ip6, e);
                                            }
                                        }
                                    }
                                    if let Some(new_ip4) = new_ip4 {
                                        let new_ip4: SocketAddr = new_ip4.into();
                                        let result = self
                                            .local_enr
                                            .write()
                                            .set_udp_socket(new_ip4, &self.enr_key.read());
                                        match result {
                                            Ok(_) => {
                                                updated = true;
                                                info!("Local UDP socket updated to: {}", new_ip4);
<<<<<<< HEAD
                                                self.send_event(Discv5Event::SocketUpdated(
                                                    new_ip4,
                                                ));
                                                // Notify Handler of socket update
                                                if let Err(e) =
                                                    self.handler_send.send(HandlerIn::SocketUpdate(
                                                        local_ip4_socket.map(SocketAddr::V4),
                                                        new_ip4,
                                                    ))
                                                {
                                                    warn!("Failed to send socket update {}", e);
                                                };
=======
                                                self.send_event(Event::SocketUpdated(new_ip4));
>>>>>>> 5a61b6bb
                                            }
                                            Err(e) => {
                                                warn!("Failed to update local UDP socket. ip: {}, error: {:?}", new_ip4, e);
                                            }
                                        }
                                    }
                                    if updated {
                                        self.ping_connected_peers();
                                    }
                                }
                            }
                        }

                        // check if we need to request a new ENR
                        if let Some(enr) = self.find_enr(&node_id) {
                            if enr.seq() < enr_seq {
                                // request an ENR update
                                debug!("Requesting an ENR update from: {}", active_request.contact);
                                let request_body = RequestBody::FindNode { distances: vec![0] };
                                let active_request = ActiveRequest {
                                    contact: active_request.contact,
                                    request_body,
                                    query_id: None,
                                    callback: None,
                                };
                                self.send_rpc_request(active_request);
                            }
                            self.connection_updated(node_id, ConnectionStatus::PongReceived(enr));
                        }
                    }
                }
                ResponseBody::TalkResp { response } => {
                    // Send the response to the user
                    match active_request.callback {
                        Some(CallbackResponse::Talk(callback)) => {
                            if let Err(e) = callback.send(Ok(response)) {
                                warn!("Failed to send callback response {:?}", e)
                            };
                        }
                        _ => error!("Invalid callback for response"),
                    }
                }
            }
        } else {
            warn!(
                "Received an RPC response which doesn't match a request. Id: {}",
                id
            );
        }
    }

    // Send RPC Requests //

    /// Sends a PING request to a node.
    fn send_ping(
        &mut self,
        enr: Enr,
        callback: Option<oneshot::Sender<Result<Pong, RequestError>>>,
    ) {
        match NodeContact::try_from_enr(enr, self.ip_mode) {
            Ok(contact) => {
                let request_body = RequestBody::Ping {
                    enr_seq: self.local_enr.read().seq(),
                };
                let active_request = ActiveRequest {
                    contact,
                    request_body,
                    query_id: None,
                    callback: callback.map(CallbackResponse::Pong),
                };
                self.send_rpc_request(active_request);
            }
            Err(NonContactable { enr }) => error!("Trying to ping a non-contactable peer {}", enr),
        }
    }

    /// Ping all peers that are connected in the routing table.
    fn ping_connected_peers(&mut self) {
        // maintain the ping interval
        let connected_peers = {
            let mut kbuckets = self.kbuckets.write();
            kbuckets
                .iter()
                .filter_map(|entry| {
                    if entry.status.is_connected() {
                        Some(entry.node.value.clone())
                    } else {
                        None
                    }
                })
                .collect::<Vec<_>>()
        };

        for enr in connected_peers {
            self.send_ping(enr.clone(), None);
        }
    }

    /// Request an external node's ENR.
    fn request_find_node_designated_peer(
        &mut self,
        contact: NodeContact,
        distances: Vec<u64>,
        callback: Option<oneshot::Sender<Result<Vec<Enr>, RequestError>>>,
    ) {
        let request_body = RequestBody::FindNode { distances };
        let active_request = ActiveRequest {
            contact,
            request_body,
            query_id: None,
            callback: callback.map(CallbackResponse::Nodes),
        };
        self.send_rpc_request(active_request);
    }

    /// Requests a TALK message from the peer.
    fn talk_request(
        &mut self,
        contact: NodeContact,
        protocol: Vec<u8>,
        request: Vec<u8>,
        callback: oneshot::Sender<Result<Vec<u8>, RequestError>>,
    ) {
        let request_body = RequestBody::TalkReq { protocol, request };

        let active_request = ActiveRequest {
            contact,
            request_body,
            query_id: None,
            callback: Some(CallbackResponse::Talk(callback)),
        };
        self.send_rpc_request(active_request);
    }

    /// Sends a NODES response, given a list of found ENR's. This function splits the nodes up
    /// into multiple responses to ensure the response stays below the maximum packet size.
    fn send_nodes_response(
        &mut self,
        node_address: NodeAddress,
        rpc_id: RequestId,
        mut distances: Vec<u64>,
    ) {
        let mut nodes_to_send = Vec::new();
        distances.sort_unstable();
        distances.dedup();

        if let Some(0) = distances.first() {
            // if the distance is 0 send our local ENR
            nodes_to_send.push(self.local_enr.read().clone());
            debug!("Sending our ENR to node: {}", node_address);
            distances.remove(0);
        }

        if !distances.is_empty() {
            let mut kbuckets = self.kbuckets.write();
            for node in kbuckets
                .nodes_by_distances(distances.as_slice(), self.config.max_nodes_response)
                .into_iter()
                .filter_map(|entry| {
                    if entry.node.key.preimage() != &node_address.node_id {
                        Some(entry.node.value.clone())
                    } else {
                        None
                    }
                })
            {
                nodes_to_send.push(node);
            }
        }

        // if there are no nodes, send an empty response
        if nodes_to_send.is_empty() {
            let response = Response {
                id: rpc_id,
                body: ResponseBody::Nodes {
                    total: 1u64,
                    nodes: Vec::new(),
                },
            };
            trace!(
                "Sending empty FINDNODES response to: {}",
                node_address.node_id
            );
            if let Err(e) = self
                .handler_send
                .send(HandlerIn::Response(node_address, Box::new(response)))
            {
                warn!("Failed to send empty FINDNODES response {}", e)
            }
        } else {
            // build the NODES response
            let mut to_send_nodes: Vec<Vec<Enr>> = Vec::new();
            let mut total_size = 0;
            let mut rpc_index = 0;
            to_send_nodes.push(Vec::new());
            for enr in nodes_to_send.into_iter() {
                let entry_size = rlp::encode(&enr).len();
                // Responses assume that a session is established. Thus, on top of the encoded
                // ENR's the packet should be a session message, which is the same data
                // structure as a regular message.
                // A session message has an IV (16 bytes), and a header of 55 bytes. The
                // find-nodes RPC requires 16 bytes for the ID and the `total` field. Also there
                // is a 16 byte HMAC for encryption and an extra byte for RLP encoding.
                //
                // We could also be responding via an authheader (this message could be in
                // contained in a handshake message) which can take up to 282 bytes in
                // the header, leaving even less space for the NODES response.
                //
                // As most messages will be normal messages we will try and pack as many ENR's we
                // can in and drop the response packet if a user requests an auth message of a very
                // packed response.
                //
                // The estimated total overhead for a regular message is therefore 104 bytes.
                if entry_size + total_size < MAX_PACKET_SIZE - 104 {
                    total_size += entry_size;
                    trace!(
                        "Adding ENR {}, size {}, total size {}",
                        enr,
                        entry_size,
                        total_size
                    );
                    to_send_nodes[rpc_index].push(enr);
                } else {
                    total_size = entry_size;
                    to_send_nodes.push(vec![enr]);
                    rpc_index += 1;
                }
            }

            let responses: Vec<Response> = to_send_nodes
                .into_iter()
                .map(|nodes| Response {
                    id: rpc_id.clone(),
                    body: ResponseBody::Nodes {
                        total: (rpc_index + 1) as u64,
                        nodes,
                    },
                })
                .collect();

            for response in responses {
                trace!(
                    "Sending FINDNODES response to: {}. Response: {} ",
                    node_address,
                    response
                );
                if let Err(e) = self.handler_send.send(HandlerIn::Response(
                    node_address.clone(),
                    Box::new(response),
                )) {
                    warn!("Failed to send FINDNODES response {}", e)
                }
            }
        }
    }

    /// Constructs and sends a request RPC to the session service given a `QueryInfo`.
    fn send_rpc_query(
        &mut self,
        query_id: QueryId,
        return_peer: NodeId,
        request_body: RequestBody,
    ) {
        // find the ENR associated with the query
        if let Some(enr) = self.find_enr(&return_peer) {
            match NodeContact::try_from_enr(enr, self.ip_mode) {
                Ok(contact) => {
                    let active_request = ActiveRequest {
                        contact,
                        request_body,
                        query_id: Some(query_id),
                        callback: None,
                    };
                    self.send_rpc_request(active_request);
                    // Request successfully sent
                    return;
                }
                Err(NonContactable { enr }) => {
                    // This can happen quite often in ipv6 only nodes
                    debug!("Query {} has a non contactable enr: {}", *query_id, enr);
                }
            }
        } else {
            error!("Query {} requested an unknown ENR", *query_id);
        }

        // This query request has failed and we must inform the
        // query of the failed request.
        // TODO: Come up with a better design to ensure that all query RPC requests
        // are forced to be responded to.
        if let Some(query) = self.queries.get_mut(query_id) {
            query.on_failure(&return_peer);
        }
    }

    /// Sends generic RPC requests. Each request gets added to known outputs, awaiting a response.
    fn send_rpc_request(&mut self, active_request: ActiveRequest) {
        // Generate a random rpc_id which is matched per node id
        let id = RequestId::random();
        let request: Request = Request {
            id: id.clone(),
            body: active_request.request_body.clone(),
        };
        let contact = active_request.contact.clone();

        debug!("Sending RPC {} to node: {}", request, contact);
        if self
            .handler_send
            .send(HandlerIn::Request(contact, Box::new(request)))
            .is_ok()
        {
            self.active_requests.insert(id, active_request);
        }
    }

    fn send_event(&mut self, event: Event) {
        if let Some(stream) = self.event_stream.as_mut() {
            if let Err(mpsc::error::TrySendError::Closed(_)) = stream.try_send(event) {
                // If the stream has been dropped prevent future attempts to send events
                self.event_stream = None;
            }
        }
    }

    /// Processes discovered peers from a query.
    fn discovered(&mut self, source: &NodeId, mut enrs: Vec<Enr>, query_id: Option<QueryId>) {
        let local_id = self.local_enr.read().node_id();
        enrs.retain(|enr| {
            if enr.node_id() == local_id {
                return false;
            }

            // If any of the discovered nodes are in the routing table, and there contains an older ENR, update it.
            // If there is an event stream send the Discovered event
            if self.config.report_discovered_peers {
                self.send_event(Event::Discovered(enr.clone()));
            }

            // ignore peers that don't pass the table filter
            if (self.config.table_filter)(enr) {
                let key = kbucket::Key::from(enr.node_id());

                // If the ENR exists in the routing table and the discovered ENR has a greater
                // sequence number, perform some filter checks before updating the enr.

                let must_update_enr = match self.kbuckets.write().entry(&key) {
                    kbucket::Entry::Present(entry, _) => entry.value().seq() < enr.seq(),
                    kbucket::Entry::Pending(mut entry, _) => entry.value_mut().seq() < enr.seq(),
                    _ => false,
                };

                if must_update_enr {
                    if let UpdateResult::Failed(reason) =
                        self.kbuckets.write().update_node(&key, enr.clone(), None)
                    {
                        self.peers_to_ping.remove(&enr.node_id());
                        debug!(
                            "Failed to update discovered ENR. Node: {}, Reason: {:?}",
                            source, reason
                        );

                        return false; // Remove this peer from the discovered list if the update failed
                    }
                }
            } else {
                return false; // Didn't pass the table filter remove the peer
            }

            // The remaining ENRs are used if this request was part of a query. If we are
            // requesting the target of the query, this ENR could be the result of requesting the
            // target-nodes own id. We don't want to add this as a "new" discovered peer in the
            // query, so we remove it from the discovered list here.
            source != &enr.node_id()
        });

        // if this is part of a query, update the query
        if let Some(query_id) = query_id {
            if let Some(query) = self.queries.get_mut(query_id) {
                let mut peer_count = 0;
                for enr_ref in enrs.iter() {
                    if !query
                        .target_mut()
                        .untrusted_enrs
                        .iter()
                        .any(|e| e.node_id() == enr_ref.node_id())
                    {
                        query.target_mut().untrusted_enrs.push(enr_ref.clone());
                    }
                    peer_count += 1;
                }
                debug!("{} peers found for query id {:?}", peer_count, query_id);
                query.on_success(source, &enrs)
            } else {
                debug!("Response returned for ended query {:?}", query_id)
            }
        }
    }

    /// Update the connection status of a node in the routing table.
    /// This tracks whether or not we should be pinging peers. Disconnected peers are removed from
    /// the queue and newly added peers to the routing table are added to the queue.
    fn connection_updated(&mut self, node_id: NodeId, new_status: ConnectionStatus) {
        // Variables to that may require post-processing
        let mut ping_peer = None;
        let mut event_to_send = None;

        let key = kbucket::Key::from(node_id);
        match new_status {
            ConnectionStatus::Connected(enr, direction) => {
                // attempt to update or insert the new ENR.
                let status = NodeStatus {
                    state: ConnectionState::Connected,
                    direction,
                };

                let insert_result =
                    self.kbuckets
                        .write()
                        .insert_or_update(&key, enr.clone(), status);
                match insert_result {
                    InsertResult::Inserted => {
                        // We added this peer to the table
                        debug!("New connected node added to routing table: {}", node_id);
                        self.peers_to_ping.insert(node_id);

                        // PING immediately if the direction is outgoing. This allows us to receive
                        // a PONG without waiting for the ping_interval, making ENR updates faster.
                        if direction == ConnectionDirection::Outgoing {
                            self.send_ping(enr, None);
                        }

                        let event = Event::NodeInserted {
                            node_id,
                            replaced: None,
                        };
                        event_to_send = Some(event);
                    }
                    InsertResult::Pending { disconnected } => {
                        ping_peer = Some(disconnected);
                    }
                    InsertResult::StatusUpdated {
                        promoted_to_connected,
                    }
                    | InsertResult::Updated {
                        promoted_to_connected,
                    } => {
                        // The node was updated
                        if promoted_to_connected {
                            debug!("Node promoted to connected: {}", node_id);
                            self.peers_to_ping.insert(node_id);
                        }
                    }
                    InsertResult::ValueUpdated | InsertResult::UpdatedPending => {}
                    InsertResult::Failed(reason) => {
                        self.peers_to_ping.remove(&node_id);
                        trace!("Could not insert node: {}, reason: {:?}", node_id, reason);
                    }
                }
            }
            ConnectionStatus::PongReceived(enr) => {
                match self
                    .kbuckets
                    .write()
                    .update_node(&key, enr, Some(ConnectionState::Connected))
                {
                    UpdateResult::Failed(reason) => {
                        self.peers_to_ping.remove(&node_id);
                        debug!(
                            "Could not update ENR from pong. Node: {}, reason: {:?}",
                            node_id, reason
                        );
                    }
                    update => {
                        debug!("Updated {:?}", update)
                    } // Updated ENR successfully.
                }
            }
            ConnectionStatus::Disconnected => {
                // If the node has disconnected, remove any ping timer for the node.
                match self.kbuckets.write().update_node_status(
                    &key,
                    ConnectionState::Disconnected,
                    None,
                ) {
                    UpdateResult::Failed(reason) => match reason {
                        FailureReason::KeyNonExistent => {}
                        others => {
                            warn!(
                                "Could not update node to disconnected. Node: {}, Reason: {:?}",
                                node_id, others
                            );
                        }
                    },
                    _ => {
                        debug!("Node set to disconnected: {}", node_id)
                    }
                }
                self.peers_to_ping.remove(&node_id);
            }
        };

        // Post processing

        if let Some(event) = event_to_send {
            self.send_event(event);
        }

        if let Some(node_key) = ping_peer {
            let optional_enr = {
                if let kbucket::Entry::Present(entry, _status) =
                    self.kbuckets.write().entry(&node_key)
                {
                    // NOTE: We don't check the status of this peer. We try and ping outdated peers.
                    Some(entry.value().clone())
                } else {
                    None
                }
            };
            if let Some(enr) = optional_enr {
                self.send_ping(enr, None)
            }
        }
    }

    /// The equivalent of libp2p `inject_connected()` for a udp session. We have no stream, but a
    /// session key-pair has been negotiated.
    fn inject_session_established(&mut self, enr: Enr, connection_direction: ConnectionDirection) {
        // Ignore sessions with non-contactable ENRs
        if self.ip_mode.get_contactable_addr(&enr).is_none() {
            return;
        }

        let node_id = enr.node_id();

        // We never update connection direction if a node already exists in the routing table as we
        // don't want to promote the direction from incoming to outgoing.
        let key = kbucket::Key::from(node_id);
        let direction = match self
            .kbuckets
            .read()
            .get_bucket(&key)
            .map(|bucket| bucket.get(&key))
        {
            Some(Some(node)) => node.status.direction,
            _ => connection_direction,
        };

        debug!(
            "Session established with Node: {}, direction: {}",
            node_id, direction
        );
        self.connection_updated(node_id, ConnectionStatus::Connected(enr, direction));
    }

    /// A session could not be established or an RPC request timed-out (after a few retries, if
    /// specified).
    fn rpc_failure(&mut self, id: RequestId, error: RequestError) {
        trace!("RPC Error removing request. Reason: {:?}, id {}", error, id);
        if let Some(active_request) = self.active_requests.remove(&id) {
            // If this is initiated by the user, return an error on the callback. All callbacks
            // support a request error.
            match active_request.callback {
                Some(CallbackResponse::Nodes(callback)) => {
                    callback
                        .send(Err(error))
                        .unwrap_or_else(|_| debug!("Couldn't send Nodes error response to user"));
                    return;
                }
                Some(CallbackResponse::Talk(callback)) => {
                    // return the error
                    callback
                        .send(Err(error))
                        .unwrap_or_else(|_| debug!("Couldn't send TALK error response to user"));
                    return;
                }
                Some(CallbackResponse::Pong(callback)) => {
                    // return the error
                    callback
                        .send(Err(error))
                        .unwrap_or_else(|_| debug!("Couldn't send Pong error response to user"));
                    return;
                }
                None => {
                    // no callback to send too
                }
            }

            let node_id = active_request.contact.node_id();
            match active_request.request_body {
                // if a failed FindNodes request, ensure we haven't partially received packets. If
                // so, process the partially found nodes
                RequestBody::FindNode { ref distances } => {
                    if let Some(nodes_response) = self.active_nodes_responses.remove(&id) {
                        if !nodes_response.received_nodes.is_empty() {
                            let node_id = active_request.contact.node_id();
                            let addr = active_request.contact.socket_addr();
                            let received = nodes_response.received_nodes.len();
                            let expected = distances.len();
                            warn!(%node_id, %addr, %error, %received, %expected, "FINDNODE request failed with partial results");
                            // if it's a query mark it as success, to process the partial
                            // collection of peers
                            self.discovered(
                                &node_id,
                                nodes_response.received_nodes,
                                active_request.query_id,
                            );
                        }
                    } else {
                        // there was no partially downloaded nodes inform the query of the failure
                        // if it's part of a query
                        if let Some(query_id) = active_request.query_id {
                            if let Some(query) = self.queries.get_mut(query_id) {
                                query.on_failure(&node_id);
                            }
                        } else {
                            debug!(
                                "Failed RPC request: {}: {} ",
                                active_request.request_body, active_request.contact
                            );
                        }
                    }
                }
                // for all other requests, if any are queries, mark them as failures.
                _ => {
                    if let Some(query_id) = active_request.query_id {
                        if let Some(query) = self.queries.get_mut(query_id) {
                            debug!(
                                "Failed query request: {} for query: {} and {} ",
                                active_request.request_body, *query_id, active_request.contact
                            );
                            query.on_failure(&node_id);
                        }
                    } else {
                        debug!(
                            "Failed RPC request: {} for node: {}, reason {:?} ",
                            active_request.request_body, active_request.contact, error
                        );
                    }
                }
            }

            self.connection_updated(node_id, ConnectionStatus::Disconnected);
        }
    }

    /// A future that maintains the routing table and inserts nodes when required. This returns the
    /// [`Event::NodeInserted`] variant if a new node has been inserted into the routing table.
    async fn bucket_maintenance_poll(kbuckets: &Arc<RwLock<KBucketsTable<NodeId, Enr>>>) -> Event {
        future::poll_fn(move |_cx| {
            // Drain applied pending entries from the routing table.
            if let Some(entry) = kbuckets.write().take_applied_pending() {
                let event = Event::NodeInserted {
                    node_id: entry.inserted.into_preimage(),
                    replaced: entry.evicted.map(|n| n.key.into_preimage()),
                };
                return Poll::Ready(event);
            }
            Poll::Pending
        })
        .await
    }

    /// A future the maintains active queries. This returns completed and timed out queries, as
    /// well as queries which need to be driven further with extra requests.
    async fn query_event_poll(queries: &mut QueryPool<QueryInfo, NodeId, Enr>) -> QueryEvent {
        future::poll_fn(move |_cx| match queries.poll() {
            QueryPoolState::Finished(query) => Poll::Ready(QueryEvent::Finished(Box::new(query))),
            QueryPoolState::Waiting(Some((query, return_peer))) => {
                let node_id = return_peer;
                let request_body = query.target().rpc_request(return_peer);
                Poll::Ready(QueryEvent::Waiting(query.id(), node_id, request_body))
            }

            QueryPoolState::Timeout(query) => Poll::Ready(QueryEvent::TimedOut(Box::new(query))),
            QueryPoolState::Waiting(None) | QueryPoolState::Idle => Poll::Pending,
        })
        .await
    }
}

/// The result of the `query_event_poll` indicating an action is required to further progress an
/// active query.
enum QueryEvent {
    /// The query is waiting for a peer to be contacted.
    Waiting(QueryId, NodeId, RequestBody),
    /// The query has timed out, possible returning peers.
    TimedOut(Box<crate::query_pool::Query<QueryInfo, NodeId, Enr>>),
    /// The query has completed successfully.
    Finished(Box<crate::query_pool::Query<QueryInfo, NodeId, Enr>>),
}

/// The types of queries that can be made.
pub enum QueryKind {
    /// A FindNode query. Searches for peers that are closest to a particular target.
    FindNode { target_node: NodeId },
    /// A predicate query. Searches for peers that are close to a target but filtered by a specific
    /// predicate and limited by a target peer count.
    Predicate {
        target_node: NodeId,
        target_peer_no: usize,
        predicate: Box<dyn Fn(&Enr) -> bool + Send>,
    },
}

/// Reporting the connection status of a node.
enum ConnectionStatus {
    /// A node has started a new connection with us.
    Connected(Enr, ConnectionDirection),
    /// We received a Pong from a new node. Do not have the connection direction.
    PongReceived(Enr),
    /// The node has disconnected
    Disconnected,
}<|MERGE_RESOLUTION|>--- conflicted
+++ resolved
@@ -879,12 +879,9 @@
                                                 updated = true;
                                                 info!(
                                                     "Local UDP ip6 socket updated to: {}",
-                                                    new_ip6
+                                                    new_ip6,
                                                 );
-<<<<<<< HEAD
-                                                self.send_event(Discv5Event::SocketUpdated(
-                                                    new_ip6,
-                                                ));
+                                                self.send_event(Event::SocketUpdated(new_ip6));
                                                 // Notify Handler of socket update
                                                 if let Err(e) =
                                                     self.handler_send.send(HandlerIn::SocketUpdate(
@@ -894,9 +891,6 @@
                                                 {
                                                     warn!("Failed to send socket update to handler: {}", e);
                                                 };
-=======
-                                                self.send_event(Event::SocketUpdated(new_ip6));
->>>>>>> 5a61b6bb
                                             }
                                             Err(e) => {
                                                 warn!("Failed to update local UDP ip6 socket. ip6: {}, error: {:?}", new_ip6, e);
@@ -913,10 +907,7 @@
                                             Ok(_) => {
                                                 updated = true;
                                                 info!("Local UDP socket updated to: {}", new_ip4);
-<<<<<<< HEAD
-                                                self.send_event(Discv5Event::SocketUpdated(
-                                                    new_ip4,
-                                                ));
+                                                self.send_event(Event::SocketUpdated(new_ip4));
                                                 // Notify Handler of socket update
                                                 if let Err(e) =
                                                     self.handler_send.send(HandlerIn::SocketUpdate(
@@ -926,9 +917,6 @@
                                                 {
                                                     warn!("Failed to send socket update {}", e);
                                                 };
-=======
-                                                self.send_event(Event::SocketUpdated(new_ip4));
->>>>>>> 5a61b6bb
                                             }
                                             Err(e) => {
                                                 warn!("Failed to update local UDP socket. ip: {}, error: {:?}", new_ip4, e);
