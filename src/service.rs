--- conflicted
+++ resolved
@@ -551,13 +551,7 @@
                     _ => {}
                 }
                 if let Some(enr) = to_request_enr {
-<<<<<<< HEAD
-                    // TODO: check this
-                    let contact = NodeContact::try_from_enr(enr, self.config.ip_mode)
-                        .expect("stored ENRs are contactable.");
-                    self.request_enr(contact, None);
-=======
-                    match NodeContact::try_from_enr(enr) {
+                    match NodeContact::try_from_enr(enr, self.config.ip_mode) {
                         Ok(contact) => {
                             self.request_enr(contact, None);
                         }
@@ -570,7 +564,6 @@
                             panic!("Stored ENR is not contactable. {}", enr);
                         }
                     }
->>>>>>> 2282ea96
                 }
 
                 // build the PONG response
@@ -626,15 +619,10 @@
 
             let expected_node_address = active_request.contact.node_address();
             if expected_node_address != node_address {
-<<<<<<< HEAD
-                warn!("Received a response from an unexpected address. Expected {}, received {}, request_id {}", expected_node_address, node_address, id);
-                // TODO: here we removed the request. Check it
-=======
                 error!("Received a response from an unexpected address. Expected {}, received {}, request_id {}", expected_node_address, node_address, id);
                 #[cfg(debug_assertions)]
                 panic!("Handler returned a response not matching the used socket addr");
                 #[cfg(not(debug_assertions))]
->>>>>>> 2282ea96
                 return;
             }
 
@@ -684,11 +672,7 @@
                         }
                         let response = nodes
                             .pop()
-<<<<<<< HEAD
-                            .ok_or_else(|| RequestError::InvalidEnr("Peer did not return an ENR"));
-=======
                             .ok_or(RequestError::InvalidEnr("Peer did not return an ENR"));
->>>>>>> 2282ea96
                         if let Err(e) = callback.send(response) {
                             warn!("Failed to send response in callback {:?}", e)
                         }
@@ -794,7 +778,6 @@
                         _ => false,
                     };
 
-<<<<<<< HEAD
                     if should_count {
                         // get the advertised local addresses
                         let (local_ip4_socket, local_ip6_socket) = {
@@ -802,10 +785,6 @@
                             (local_enr.udp4_socket(), local_enr.udp6_socket())
                         };
 
-=======
-                    if should_count && socket.is_ipv4() {
-                        let local_socket = self.local_enr.read().udp4_socket().map(SocketAddr::V4);
->>>>>>> 2282ea96
                         if let Some(ref mut ip_votes) = self.ip_votes {
                             ip_votes.insert(node_id, socket);
                             let (maybe_ip4_majority, maybe_ip6_majority) = ip_votes.majority();
@@ -903,20 +882,7 @@
 
     /// Sends a PING request to a node.
     fn send_ping(&mut self, enr: Enr) {
-<<<<<<< HEAD
-        if let Ok(contact) = NodeContact::try_from_enr(enr, self.config.ip_mode) {
-            let request_body = RequestBody::Ping {
-                enr_seq: self.local_enr.read().seq(),
-            };
-            let active_request = ActiveRequest {
-                contact,
-                request_body,
-                query_id: None,
-                callback: None,
-            };
-            self.send_rpc_request(active_request);
-=======
-        match NodeContact::try_from_enr(enr) {
+        match NodeContact::try_from_enr(enr, self.config.ip_mode) {
             Ok(contact) => {
                 let request_body = RequestBody::Ping {
                     enr_seq: self.local_enr.read().seq(),
@@ -930,7 +896,6 @@
                 self.send_rpc_request(active_request);
             }
             Err(NonContactable { enr }) => error!("Trying to ping a non-contactable peer {}", enr),
->>>>>>> 2282ea96
         }
     }
 
@@ -1122,17 +1087,10 @@
     ) {
         // find the ENR associated with the query
         if let Some(enr) = self.find_enr(&return_peer) {
-<<<<<<< HEAD
             let contact = match NodeContact::try_from_enr(enr, self.config.ip_mode) {
-                Ok(contact) => contact,
-                Err(NonContactable) => {
-                    return error!("Query {} has a non contactable enr", *query_id)
-=======
-            let contact = match NodeContact::try_from_enr(enr) {
                 Ok(contact) => contact,
                 Err(NonContactable { enr }) => {
                     return error!("Query {} has a non contactable enr: {}", *query_id, enr)
->>>>>>> 2282ea96
                 }
             };
             let active_request = ActiveRequest {
@@ -1366,11 +1324,7 @@
     /// session key-pair has been negotiated.
     fn inject_session_established(&mut self, enr: Enr, direction: ConnectionDirection) {
         // Ignore sessions with non-contactable ENRs
-<<<<<<< HEAD
         if self.config.ip_mode.get_contactable_addr(&enr).is_none() {
-=======
-        if enr.udp4_socket().is_none() {
->>>>>>> 2282ea96
             return;
         }
 
