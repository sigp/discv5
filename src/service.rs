//! The Discovery v5 protocol. See `lib.rs` for further details.
//!
//! Note: Discovered ENRs are not automatically added to the routing table. Only established
//! sessions get added, ensuring only valid ENRs are added. Manual additions can be made using the
//! `add_enr()` function.
//!
//! Response to queries return `PeerId`. Only the trusted (a session has been established with)
//! `PeerId`'s are returned, as ENRs for these `PeerId`'s are stored in the routing table and as
//! such should have an address to connect to. Untrusted `PeerId`'s can be obtained from the
//! `Service::Discovered` event, which is fired as peers get discovered.
//!
//! Note that although the ENR crate does support Ed25519 keys, these are currently not
//! supported as the ECDH procedure isn't specified in the specification. Therefore, only
//! secp256k1 keys are supported currently.

use self::{
    peer_vote::{Address, AsymmNatVote, IpVote},
    query_info::{QueryInfo, QueryType},
};
use crate::{
    discv5::{EnrExtension, Feature},
    error::{RequestError, ResponseError},
    handler::{Handler, HandlerIn, HandlerOut, RoutingType},
    kbucket::{
        self, ConnectionDirection, ConnectionState, FailureReason, InsertResult, KBucketsTable,
        NodeStatus, UpdateResult,
    },
    node_info::{NodeAddress, NodeContact, NonContactable},
    packet::MAX_PACKET_SIZE,
    query_pool::{
        FindNodeQueryConfig, PredicateQueryConfig, QueryId, QueryPool, QueryPoolState, TargetKey,
    },
    rpc, Discv5Config, Discv5Event, Enr,
};
use delay_map::HashSetDelay;
use enr::{CombinedKey, NodeId};
use fnv::FnvHashMap;
use futures::prelude::*;
use more_asserts::debug_unreachable;
use parking_lot::RwLock;
use rpc::*;
use std::{
    collections::{hash_map::Entry, HashMap, HashSet},
    net::{IpAddr, SocketAddr},
    sync::Arc,
    task::Poll,
    time::{Duration, Instant},
};
use tokio::sync::{mpsc, oneshot};
use tracing::{debug, error, info, trace, warn};

mod peer_vote;
mod query_info;
mod test;

/// The number of distances (buckets) we simultaneously request from each peer.
/// NOTE: This must not be larger than 127.
pub(crate) const DISTANCES_TO_REQUEST_PER_PEER: usize = 3;

/// If a peer is in [`AwaitingContactableEnr`] it is given a max number of attempts
/// to trigger us via a PING to request its ENR.
pub(crate) const MAX_ATTEMPTS_TO_REQUEST_ENR: u8 = 3;

/// Most NAT setups will keep a hole-punch connection alive if the UDP state table entry is
/// reset every 30 seconds, hence a node behind a NAT pings its peers at this interval.
const PING_INTERVAL_NAT: Duration = Duration::from_secs(60);

/// Peers behind a symmetric NAT are limited per kbucket as they can only be sent request not
/// passed in NODES responses to other peers.
const MAX_SYMMETRIC_NAT_PEERS_PER_KBUCKET: usize = 2;

/// Request type for Protocols using `TalkReq` message.
///
/// Automatically responds with an empty body on drop if
/// [`TalkRequest::respond`] is not called.
#[derive(Debug)]
pub struct TalkRequest {
    id: RequestId,
    node_address: NodeAddress,
    protocol: Vec<u8>,
    body: Vec<u8>,
    sender: Option<mpsc::UnboundedSender<HandlerIn>>,
}

impl Drop for TalkRequest {
    fn drop(&mut self) {
        let sender = match self.sender.take() {
            Some(s) => s,
            None => return,
        };

        let response = Response {
            id: self.id.clone(),
            body: ResponseBody::Talk { response: vec![] },
        };

        debug!("Sending empty TALK response to {}", self.node_address);
        if let Err(e) = sender.send(HandlerIn::Response(
            self.node_address.clone(),
            Box::new(response),
        )) {
            warn!("Failed to send empty talk response {}", e)
        }
    }
}

impl TalkRequest {
    pub fn id(&self) -> &RequestId {
        &self.id
    }

    pub fn node_id(&self) -> &NodeId {
        &self.node_address.node_id
    }

    pub fn protocol(&self) -> &[u8] {
        &self.protocol
    }

    pub fn body(&self) -> &[u8] {
        &self.body
    }

    pub fn respond(mut self, response: Vec<u8>) -> Result<(), ResponseError> {
        debug!("Sending TALK response to {}", self.node_address);

        let response = Response {
            id: self.id.clone(),
            body: ResponseBody::Talk { response },
        };

        self.sender
            .take()
            .unwrap()
            .send(HandlerIn::Response(
                self.node_address.clone(),
                Box::new(response),
            ))
            .map_err(|_| ResponseError::ChannelClosed)?;

        Ok(())
    }
}

/// The types of requests to send to the Discv5 service.
pub enum ServiceRequest {
    /// A request to start a query. There are two types of queries:
    /// - A FindNode Query - Searches for peers using a random target.
    /// - A Predicate Query - Searches for peers closest to a random target that match a specified
    /// predicate.
    StartQuery(QueryKind, oneshot::Sender<Vec<Enr>>),
    /// Find the ENR of a node given its multiaddr.
    FindEnr(NodeContact, oneshot::Sender<Result<Enr, RequestError>>),
    /// The TALK discv5 RPC function.
    Talk(
        NodeContact,
        Vec<u8>,
        Vec<u8>,
        oneshot::Sender<Result<Vec<u8>, RequestError>>,
    ),
    /// Sets up an event stream where the discv5 server will return various events such as
    /// discovered nodes as it traverses the DHT.
    RequestEventStream(oneshot::Sender<mpsc::Receiver<Discv5Event>>),
}

use crate::discv5::PERMIT_BAN_LIST;

pub struct Service {
    /// Configuration parameters.
    config: Discv5Config,

    /// The local ENR of the server.
    local_enr: Arc<RwLock<Enr>>,

    /// The key associated with the local ENR.
    enr_key: Arc<RwLock<CombinedKey>>,

    /// Storage of the ENR record for each node.
    kbuckets: Arc<RwLock<KBucketsTable<NodeId, Enr>>>,

    /// All the iterative queries we are currently performing.
    queries: QueryPool<QueryInfo, NodeId, Enr>,

    /// RPC requests that have been sent and are awaiting a response. Some requests are linked to
    /// query.
    active_requests: FnvHashMap<RequestId, ActiveRequest>,

    /// Keeps track of the number of responses received from a NODES response.
    active_nodes_responses: HashMap<NodeId, NodesResponse>,

    /// A map of votes nodes have made about our external IP address. We accept the majority.
    ip_votes: Option<IpVote>,

    /// A map of votes nodes have made about the connection direction of our connections helping
    /// us determine if we are behind an asymmetric NAT.
    asymm_nat_votes: Option<AsymmNatVote>,

    /// The channel to send messages to the handler.
    handler_send: mpsc::UnboundedSender<HandlerIn>,

    /// The channel to receive messages from the handler.
    handler_recv: mpsc::Receiver<HandlerOut>,

    /// The exit channel to shutdown the handler.
    handler_exit: Option<oneshot::Sender<()>>,

    /// The channel of messages sent by the controlling discv5 wrapper.
    discv5_recv: mpsc::Receiver<ServiceRequest>,

    /// The exit channel for the service.
    exit: oneshot::Receiver<()>,

    /// A queue of peers that require regular ping to check connectivity.
    peers_to_ping: HashSetDelay<NodeId>,

    /// A receiver/initiator peer that a hole-punch PING is sent to is stored to make sure only
    /// one relay is used at a time when trying to hole-punch a NAT and to keep track of
    /// connection direction in session establishment.
    hole_punch_pings: HashSet<NodeId>,

    /// A channel that the service emits events on.
    event_stream: Option<mpsc::Sender<Discv5Event>>,

    /// The peers behind NAT that haven't yet published their reachable address
    /// in their enr (probably because they are awaiting enough connections to
    /// ip vote on their externally reachable address).
    awaiting_reachable_address: AwaitingContactableEnr,

    /// If this Discv5 instance is configured to allow peers behind symmetric NATs
    /// (peers that requests will be sent to but that will not be included in NODES
    /// responses to other peers) then connection dependent port mapping is stored.
    symmetric_nat_peers_ports: Option<HashMap<u64, HashMap<NodeId, u16>>>,

    /// A relay is stored for a peer added to the query so that incase it times out we can attempt
    /// to contact it via the NAT traversal protocol if supported.
    query_peer_relays: HashMap<NodeId, NodeId>,

    /// For RELAYREQUESTs for which this node is the rendezvous, the request ids of
    /// RELAYREQUESTs to receivers are mapped to the node address of the initiator and the request
    /// id of the request from the initiator so the RELAYRESPONSE can be returned to the
    /// initiator. The initiator could be a peer that is not in our kbuckets, e.g. a peer behind a
    /// symmetric NAT, hence the node address is stored.
    relayed_requests: HashMap<RequestId, RelayedRequest>,

    /// The ENRs of receivers for RELAYREQUESTs.
    receiver_enrs: HashMap<NodeId, Enr>,
}

/// When this node is a rendezvous, the id of the RELAYREQUEST from the initiator is
/// stored along with the node address of the initiator, so the RELAYRESPONSE from the
/// receiver can be re-packaged and relayed to the initiator.
struct RelayedRequest {
    initiator: NodeAddress,
    req_id_from_initiator: RequestId,
}

/// A peer is given a [`MAX_ATTEMPTS_TO_REQUEST_ENR`] number of PING attempts to send a
/// contactable enr. This is relevant for peers that don't know if they are behind a NAT,
/// to allow them to discover their externally reachable IP by ip voting and then
/// advertising it in their ENR.
#[derive(Clone)]
struct NonContactableEnr {
    enr: Enr,
    attempts: u8,
}

struct AwaitingContactableEnr {
    peers: HashMap<NodeId, NonContactableEnr>,
    max_peers: usize,
}

impl AwaitingContactableEnr {
    fn new(max_await_contactable_enr: usize) -> Self {
        AwaitingContactableEnr {
            peers: HashMap::default(),
            max_peers: max_await_contactable_enr,
        }
    }

    fn request_enr(&mut self, node_id: &NodeId) -> Result<Option<Enr>, &'static str> {
        if let Some(peer) = self.peers.get_mut(node_id) {
            if peer.attempts >= MAX_ATTEMPTS_TO_REQUEST_ENR {
                return Err("This peer has already triggered the max request enr requests.");
            } else {
                peer.attempts += 1;
                return Ok(Some(peer.enr.clone()));
            }
        }
        Ok(None)
    }

    fn awaiting(&self, node_id: &NodeId) -> bool {
        if let Some(peer) = self.peers.get(node_id) {
            return peer.attempts < MAX_ATTEMPTS_TO_REQUEST_ENR;
        }
        false
    }

    fn insert(&mut self, non_contactable: Enr) -> Result<(), &str> {
        if self.peers.len() >= self.max_peers {
            warn!("Unable to store uncontactable enr of peer {}. Limit of {} peers to await a contactable ENR for is already reached", non_contactable.node_id(), self.max_peers);
            return Err("Unable to store uncontactable enr of peer");
        }
        self.peers
            .entry(non_contactable.node_id())
            .or_insert(NonContactableEnr {
                enr: non_contactable,
                attempts: 0,
            });
        Ok(())
    }

    fn remove(&mut self, node_id: &NodeId) -> Option<NonContactableEnr> {
        self.peers.remove(node_id)
    }
}

/// Active RPC request awaiting a response from the handler.
struct ActiveRequest {
    /// The address the request was sent to.
    pub contact: NodeContact,
    /// The request that was sent.
    pub request_body: RequestBody,
    /// The query ID if the request was related to a query.
    pub query_id: Option<QueryId>,
    /// Channel callback if this request was from a user level request.
    pub callback: Option<CallbackResponse>,
    /// If we have learnt about this peer in a FINDNODE query, we have a relay for it incase the
    /// query times out because this peer is behind an asymmetric NAT.
    pub relay: Option<NodeId>,
}

/// The kinds of responses we can send back to the discv5 layer.
pub enum CallbackResponse {
    /// A response to a requested ENR.
    Enr(oneshot::Sender<Result<Enr, RequestError>>),
    /// A response from a TALK request
    Talk(oneshot::Sender<Result<Vec<u8>, RequestError>>),
}

/// For multiple responses to a FindNodes request, this keeps track of the request count
/// and the nodes that have been received.
struct NodesResponse {
    /// The response count.
    count: usize,
    /// The filtered nodes that have been received.
    received_nodes: Vec<Enr>,
}

impl Default for NodesResponse {
    fn default() -> Self {
        NodesResponse {
            count: 1,
            received_nodes: Vec::new(),
        }
    }
}

impl Service {
    /// Builds the `Service` main struct.
    ///
    /// `local_enr` is the `ENR` representing the local node. This contains node identifying
    /// information, such
    /// as IP addresses and ports which we wish to broadcast to other nodes via this discovery
    /// mechanism.
    pub async fn spawn(
        local_enr: Arc<RwLock<Enr>>,
        enr_key: Arc<RwLock<CombinedKey>>,
        kbuckets: Arc<RwLock<KBucketsTable<NodeId, Enr>>>,
        config: Discv5Config,
        listen_socket: SocketAddr,
    ) -> Result<(oneshot::Sender<()>, mpsc::Sender<ServiceRequest>), std::io::Error> {
        // process behaviour-level configuration parameters
        let (ip_votes, asymm_nat_votes) = if config.enr_update {
            (
                Some(IpVote::new(
                    config.enr_peer_update_min,
                    config.vote_duration,
                    config.include_symmetric_nat,
                )),
                Some(AsymmNatVote::new(
                    config.enr_peer_update_min_nat,
                    config.vote_duration,
                )),
            )
        } else {
            (None, None)
        };

        // build the session service
        let (handler_exit, handler_send, handler_recv) = Handler::spawn(
            local_enr.clone(),
            enr_key.clone(),
            listen_socket,
            config.clone(),
        )
        .await?;

        // create the required channels
        let (discv5_send, discv5_recv) = mpsc::channel(30);
        let (exit_send, exit) = oneshot::channel();

        let symmetric_nat_peers_ports = config.include_symmetric_nat.then(HashMap::default);

        config
            .executor
            .clone()
            .expect("Executor must be present")
            .spawn(Box::pin(async move {
                let mut service = Service {
                    local_enr,
                    enr_key,
                    kbuckets,
                    queries: QueryPool::new(config.query_timeout),
                    active_requests: Default::default(),
                    active_nodes_responses: HashMap::new(),
                    ip_votes,
                    asymm_nat_votes,
                    handler_send,
                    handler_recv,
                    handler_exit: Some(handler_exit),
                    peers_to_ping: HashSetDelay::new(config.ping_interval),
                    hole_punch_pings: Default::default(),
                    discv5_recv,
                    event_stream: None,
                    exit,
                    config: config.clone(),
                    query_peer_relays: Default::default(),
                    receiver_enrs: Default::default(),
                    awaiting_reachable_address: AwaitingContactableEnr::new(
                        config.max_awaiting_contactable_enr,
                    ),
                    symmetric_nat_peers_ports,
                    relayed_requests: Default::default(),
                };

                info!("Discv5 Service started");
                service.start().await;
            }));

        Ok((exit_send, discv5_send))
    }

    /// The main execution loop of the discv5 serviced.
    async fn start(&mut self) {
        info!("{:?}", self.config.ip_mode);
        loop {
            tokio::select! {
                _ = &mut self.exit => {
                    if let Some(exit) = self.handler_exit.take() {
                        let _ = exit.send(());
                        info!("Discv5 Service shutdown");
                    }
                    return;
                }
                Some(service_request) = self.discv5_recv.recv() => {
                    match service_request {
                        ServiceRequest::StartQuery(query, callback) => {
                            match query {
                                QueryKind::FindNode { target_node } => {
                                    self.start_findnode_query(target_node, callback);
                                }
                                QueryKind::Predicate { target_node, target_peer_no, predicate } => {
                                    self.start_predicate_query(target_node, target_peer_no, predicate, callback);
                                }
                            }
                        }
                        ServiceRequest::FindEnr(node_contact, callback) => {
                            self.request_enr(node_contact, Some(callback));
                        }
                        ServiceRequest::Talk(node_contact, protocol, request, callback) => {
                            self.talk_request(node_contact, protocol, request, callback);
                        }
                        ServiceRequest::RequestEventStream(callback) => {
                            // the channel size needs to be large to handle many discovered peers
                            // if we are reporting them on the event stream.
                            let channel_size = if self.config.report_discovered_peers { 100 } else { 30 };
                            let (event_stream, event_stream_recv) = mpsc::channel(channel_size);
                            self.event_stream = Some(event_stream);
                            if callback.send(event_stream_recv).is_err() {
                                error!("Failed to return the event stream channel");
                            }
                        }
                    }
                }
                Some(event) = self.handler_recv.recv() => {
                    match event {
                        HandlerOut::Established(routing_type) => {
                            match routing_type {
                                RoutingType::NoNatOrPortForward(enr, socket_addr, direction) => {
                                    self.send_event(Discv5Event::SessionEstablished(enr.clone(), socket_addr));

                                    let connection_direction = match self.hole_punch_pings.remove(&enr.node_id())
                                    {
                                        true => ConnectionDirection::Outgoing,
                                        _ => direction,
                                    };

                                    self.inject_session_established(enr, connection_direction);
                                }
                                RoutingType::AsymmetricNat(enr, socket_addr, direction) => {
                                    if self.local_enr.read().supports_feature(Feature::Nat) {
                                        info!("A new session has been established with a peer behind an asymmetric NAT. Peer: enr: {}, socket: {}", enr, socket_addr);

                                        let connection_direction = match self.hole_punch_pings.remove(&enr.node_id())
                                        {
                                            true => ConnectionDirection::Outgoing,
                                            _ => direction,
                                        };

                                        self.inject_session_established_nat(enr, connection_direction);
                                    }
                                }
                                RoutingType::SymmetricNat(enr, socket_addr) => {
                                    if self.local_enr.read().supports_feature(Feature::Nat) {
                                        info!("A new session has been established with a peer behind a symmetric NAT. Peer: enr: {}, socket: {}", enr, socket_addr);
                                        self.inject_session_established_nat_symmetric(enr, socket_addr.port());
                                    }
                                }
                            }
                        }
                        HandlerOut::Request(node_address, request) => {
                                self.handle_rpc_request(node_address, *request);
                            }
                        HandlerOut::Response(node_address, response) => {
                                self.handle_rpc_response(node_address, *response);
                            }
                        HandlerOut::WhoAreYou(whoareyou_ref) => {
                            // check what our latest known ENR is for this node.
                            if let Some(known_enr) = self.find_enr(&whoareyou_ref.0.node_id) {
                                if let Err(e) = self.handler_send.send(HandlerIn::WhoAreYou(whoareyou_ref, Some(known_enr))) {
                                    warn!("Failed to send whoareyou {}", e);
                                };
                            } else {
                                // do not know of this peer
                                debug!("NodeId unknown, requesting ENR. {}", whoareyou_ref.0);
                                if let Err(e) = self.handler_send.send(HandlerIn::WhoAreYou(whoareyou_ref, None)) {
                                    warn!("Failed to send who are you to unknown enr peer {}", e);
                                }
                            }
                        }
                        HandlerOut::RequestFailed(request_id, error) => {
                            match error {
                                RequestError::Timeout => {
                                    debug!("RPC Request timed out. id: {}", request_id);
                                }
                                RequestError::TimedOutHolePunchPing => {
                                    debug!("RPC Request PING to hole punch a NAT timed out. id: {}", request_id);
                                }
                                _ => {
                                    warn!("RPC Request failed: id: {}, error {:?}", request_id, error);
                                }
                            }
                            self.rpc_failure(request_id, error);
                        }
                    }
                }
                event = Service::bucket_maintenance_poll(&self.kbuckets) => {
                    self.send_event(event);
                }
                query_event = Service::query_event_poll(&mut self.queries) => {
                    match query_event {
                        QueryEvent::Waiting(query_id, node_id, request_body) => {
                            self.send_rpc_query(query_id, node_id, request_body);
                        }
                        // Note: Currently the distinction between a timed-out query and a finished
                        // query is superfluous, however it may be useful in future versions.
                        QueryEvent::Finished(query) | QueryEvent::TimedOut(query) => {
                            let id = query.id();
                            let mut result = query.into_result();
                            // obtain the ENRs for the resulting nodes
                            let mut found_enrs = Vec::new();
                            for node_id in result.closest_peers {
                                if let Some(position) = result.target.untrusted_enrs.iter().position(|enr| enr.node_id() == node_id) {
                                    let enr = result.target.untrusted_enrs.swap_remove(position);
                                    found_enrs.push(enr);
                                    self.query_peer_relays.remove(&node_id);
                                } else if let Some(enr) = self.find_enr(&node_id) {
                                    // look up from the routing table
                                    found_enrs.push(enr);
                                }
                                else {
                                    warn!("ENR not present in queries results");
                                }
                            }
                            if result.target.callback.send(found_enrs).is_err() {
                                warn!("Callback dropped for query {}. Results dropped", *id);
                            }
                        }
                    }
                }
                Some(Ok(node_id)) = self.peers_to_ping.next() => {
                    // If the node is in the routing table, Ping it and re-queue the node.
                    let key = kbucket::Key::from(node_id);
                    let enr = {
                        if let kbucket::Entry::Present(entry, _) = self.kbuckets.write().entry(&key) {
                        // The peer is in the routing table, ping it and re-queue the ping
                        self.peers_to_ping.insert(node_id);
                        Some(entry.value().clone())
                        } else { None }
                    };
                    if let Some(enr) = enr {
                        self.send_ping(&enr, false);
                    }
                }
            }
        }
    }

    /// Internal function that starts a query.
    fn start_findnode_query(&mut self, target_node: NodeId, callback: oneshot::Sender<Vec<Enr>>) {
        let mut target = QueryInfo {
            query_type: QueryType::FindNode(target_node),
            untrusted_enrs: Default::default(),
            distances_to_request: DISTANCES_TO_REQUEST_PER_PEER,
            callback,
        };

        let target_key: kbucket::Key<NodeId> = target.key();
        let mut known_closest_peers = Vec::new();
        {
            let mut kbuckets = self.kbuckets.write();
            for closest in kbuckets.closest_values(&target_key) {
                // Add the known ENRs to the untrusted list
                target.untrusted_enrs.push(closest.value);
                // Add the key to the list for the query
                known_closest_peers.push(closest.key);
            }
        }

        if known_closest_peers.is_empty() {
            warn!("No known_closest_peers found. Return empty result without sending query.");
            if target.callback.send(vec![]).is_err() {
                warn!("Failed to callback");
            }
        } else {
            let query_config = FindNodeQueryConfig::new_from_config(&self.config);
            self.queries
                .add_findnode_query(query_config, target, known_closest_peers);
        }
    }

    /// Internal function that starts a query.
    fn start_predicate_query(
        &mut self,
        target_node: NodeId,
        num_nodes: usize,
        predicate: Box<dyn Fn(&Enr) -> bool + Send>,
        callback: oneshot::Sender<Vec<Enr>>,
    ) {
        let mut target = QueryInfo {
            query_type: QueryType::FindNode(target_node),
            untrusted_enrs: Default::default(),
            distances_to_request: DISTANCES_TO_REQUEST_PER_PEER,
            callback,
        };

        let target_key: kbucket::Key<NodeId> = target.key();

        // Map the TableEntry to an ENR.
        let kbucket_predicate = |e: &Enr| predicate(e);

        let mut known_closest_peers = Vec::<kbucket::PredicateKey<_>>::new();
        {
            let mut kbuckets = self.kbuckets.write();
            for closest in kbuckets.closest_values_predicate(&target_key, &kbucket_predicate) {
                // Add the known ENRs to the untrusted list
                target.untrusted_enrs.push(closest.value.clone());
                // Add the key to the list for the query
                known_closest_peers.push(closest.into());
            }
        };

        if known_closest_peers.is_empty() {
            warn!("No known_closest_peers found. Return empty result without sending query.");
            if target.callback.send(vec![]).is_err() {
                warn!("Failed to callback");
            }
        } else {
            let mut query_config = PredicateQueryConfig::new_from_config(&self.config);
            query_config.num_results = num_nodes;
            self.queries
                .add_predicate_query(query_config, target, known_closest_peers, predicate);
        }
    }

    /// Returns an ENR if one is known for the given NodeId.
    pub fn find_enr(&self, node_id: &NodeId) -> Option<Enr> {
        // check if we know this node id in our routing table
        let key = kbucket::Key::from(*node_id);
        if let kbucket::Entry::Present(entry, _) = self.kbuckets.write().entry(&key) {
            return Some(entry.value().clone());
        }
        // check the untrusted addresses for ongoing queries
        for query in self.queries.iter() {
            if let Some(enr) = query
                .target()
                .untrusted_enrs
                .iter()
                .find(|v| v.node_id() == *node_id)
            {
                return Some(enr.clone());
            }
        }
        None
    }

    /// Processes an RPC request from a peer. Requests respond to the received socket address,
    /// rather than the IP of the known ENR.
    fn handle_rpc_request(&mut self, node_address: NodeAddress, req: Request) {
        let id = req.id;
        match req.body {
            RequestBody::FindNode { distances } => {
                self.send_nodes_response(node_address, id, distances);
            }
            RequestBody::Ping { enr_seq } => {
                // check if we need to update the known ENR
                let mut to_request_enr = None;
                match self.kbuckets.write().entry(&node_address.node_id.into()) {
                    kbucket::Entry::Present(ref mut entry, _) => {
                        if entry.value().seq() < enr_seq {
                            let enr = entry.value().clone();
                            to_request_enr = Some(enr);
                        }
                    }
                    kbucket::Entry::Pending(ref mut entry, _) => {
                        if entry.value().seq() < enr_seq {
                            let enr = entry.value().clone();
                            to_request_enr = Some(enr);
                        }
                    }
                    kbucket::Entry::Absent(_) => {
                        // If upon dialing out to us this node is unaware of its externally
                        // reachable address and is now pinging us because it has discovered its //
                        // externally reachable address via ip-voting (and has updated its enr
                        // accordingly), then request its enr unless we haven't done so too many
                        // times already.
                        match self
                            .awaiting_reachable_address
                            .request_enr(&node_address.node_id)
                        {
                            Ok(Some(nat_peer)) => {
                                to_request_enr = Some(nat_peer);
                            }
                            Err(e) => {
                                warn!("Enr of peer {} that is not in kbuckets will not be requested. Error: {}", node_address.node_id, e);
                                let ban_timeout =
                                    self.config.ban_duration.map(|v| Instant::now() + v);
                                PERMIT_BAN_LIST
                                    .write()
                                    .ban(node_address.clone(), ban_timeout);
                                self.awaiting_reachable_address
                                    .remove(&node_address.node_id);
                            }
                            // If we are not awaiting a PING from this node, don't request its enr
                            Ok(None) => {}
                        }
                    }
                    _ => {}
                }
                if let Some(enr) = to_request_enr {
                    let contact = if let Some(contact) = self.contact_from_enr(&enr) {
                        contact
                    } else {
                        // If this PING request comes from a peer that was initially unknowing of
                        // its externally reachable address which has just now discovered it's
                        // externally reachable address, trying to make a node contact from its
                        // ENR will fail as no address is advertised in its ENR.
                        NodeContact::new_without_enr(enr.public_key(), node_address.socket_addr)
                    };
                    self.request_enr(contact, None);
                }

                // build the PONG response
                let src = node_address.socket_addr;
                let response = Response {
                    id,
                    body: ResponseBody::Pong {
                        enr_seq: self.local_enr.read().seq(),
                        ip: src.ip(),
                        port: src.port(),
                    },
                };
                debug!("Sending PONG response to {}", node_address);
                if let Err(e) = self
                    .handler_send
                    .send(HandlerIn::Response(node_address, Box::new(response)))
                {
                    warn!("Failed to send response {}", e)
                }
            }
            RequestBody::Talk { protocol, request } => {
                let req = TalkRequest {
                    id,
                    node_address,
                    protocol,
                    body: request,
                    sender: Some(self.handler_send.clone()),
                };

                self.send_event(Discv5Event::TalkRequest(req));
            }
            RequestBody::RegisterTopic { .. } => {
                debug!("Received RegisterTopic request which is unimplemented");
            }
            RequestBody::TopicQuery { .. } => {
                debug!("Received TopicQuery request which is unimplemented");
            }
            RequestBody::RelayRequest {
                from_enr,
                to_node_id,
            } => {
                let local_node_id = self.local_enr.read().node_id();
                if to_node_id == local_node_id {
                    // This node is the receiver

                    if from_enr.node_id() == node_address.node_id {
                        debug!("Node acting as a rendezvous node for itself as initiator. Blacklisting peer: {}", node_address);
                        let ban_timeout = self.config.ban_duration.map(|v| Instant::now() + v);
                        PERMIT_BAN_LIST.write().ban(node_address, ban_timeout);
                        return;
                    }

                    // If this node is advertising that it is not behind a NAT, we do a peer
                    // vote to verify this.
                    if self.local_enr.read().udp4_socket().is_some()
                        || self.local_enr.read().udp6_socket().is_some()
                    {
                        let mut is_behind_nat = false;
                        trace!("Peer voting to see if node is behind an asymmetric NAT");
                        if let Some(ref mut asymm_nat_votes) = self.asymm_nat_votes {
                            match asymm_nat_votes.vote(
                                self.kbuckets
                                    .write()
                                    .iter()
                                    .map(|entry| entry.status.direction),
                            ) {
                                Some(ConnectionDirection::Outgoing) => {
                                    is_behind_nat = true;
                                }
                                Some(ConnectionDirection::Incoming) => {
                                    // Peer has received an incoming connection and must hence
                                    // either not be behind a NAT or be port-forwarded. Sending it
                                    // a RELAYREQUEST is considered malicious behaviour.
                                    debug!("This node is not behind an asymmetric NAT and should not be sent RELAYREQUESTs. Blacklisting peer: {}", node_address);
                                    let ban_timeout =
                                        self.config.ban_duration.map(|v| Instant::now() + v);
                                    PERMIT_BAN_LIST.write().ban(node_address, ban_timeout);
                                    return;
                                }
                                None => {
                                    trace!("Not enough votes have been placed.")
                                }
                            }
                        }

                        if is_behind_nat {
                            debug!("This node appears to be behind an asymmetric NAT. Updating local ENR.");
                            let mut updated = false;
                            let socket = self.local_enr.read().udp4_socket().map(SocketAddr::V4);
                            if let Some(socket) = socket {
                                match self.local_enr.write().set_udp_socket_nat(
                                    &self.enr_key.read(),
                                    socket.ip(),
                                    Some(socket.port()),
                                ) {
                                    Ok(_) => {
                                        debug!(
                                                "Updated local ENR's 'nat' and 'udp' field with socket {}",
                                                socket
                                            );
                                        updated = true;
                                    }
                                    Err(e) => {
                                        warn!("Failed to update local NAT socket. socket: {}, error: {:?}", socket, e);
                                    }
                                }
                            }
                            let socket = self.local_enr.read().udp6_socket().map(SocketAddr::V6);
                            if let Some(socket6) = socket {
                                match self.local_enr.write().set_udp_socket_nat(
                                    &self.enr_key.read(),
                                    socket6.ip(),
                                    Some(socket6.port()),
                                ) {
                                    Ok(_) => {
                                        debug!(
                                                "Updated local ENR's 'nat6' and 'udp6' field with socket {}",
                                                socket6
                                            );
                                        updated = true;
                                    }
                                    Err(e) => {
                                        warn!("Failed to update local NAT socket. socket: {}, error: {:?}", socket6, e);
                                    }
                                }
                            }

                            if updated {
                                trace!("Pinging connected peers to inform them that our ENR is updated to show this node is behind a NAT");
                                self.ping_connected_peers();
                                self.update_peers_to_ping_nat();
                            }
                        }
                    }
                    if self.local_enr.read().supports_feature(Feature::Nat) {
                        // Accept relay request
                        // Only try to establish sessions with a peer behind a NAT with one
                        // relay at a time.
                        if self.hole_punch_pings.get(&from_enr.node_id()).is_none() {
                            trace!("Receiver node sending PING to initiator node");
                            self.send_ping(&from_enr, true);
                            trace!("Receiver node sending RELAYRESPONSE to rendezvous node");
                            self.send_relay_response(node_address, id, RelayResponseCode::True);
                        } else {
                            trace!("Receiver node sending RELAYRESPONSE to rendezvous node");
                            self.send_relay_response(node_address, id, RelayResponseCode::False);
                        }
                    }
                } else if from_enr.node_id() != local_node_id {
                    // This node is the rendezvous

                    if !self.local_enr.read().supports_feature(Feature::Nat) {
                        return;
                    }

                    if to_node_id == node_address.node_id {
                        debug!("Node acting as a rendezvous node for itself as receiver. Blacklisting peer: {}", node_address);
                        let ban_timeout = self.config.ban_duration.map(|v| Instant::now() + v);
                        PERMIT_BAN_LIST.write().ban(node_address, ban_timeout);
                        return;
                    }

                    // Requests are only relayed to peers in the local routing table, i.e. that we
                    // have possibly passed in a NODES response to the initiator and are connected
                    // and support the NAT traversal protocol.
                    let key = kbucket::Key::from(to_node_id);
                    let receiver = match self.kbuckets.write().entry(&key) {
                        kbucket::Entry::Present(entry, status)
                            if status.is_connected()
                                && entry.value().supports_feature(Feature::Nat) =>
                        {
                            Some(entry.value().clone())
                        }
                        _ => None,
                    };
                    if let Some(receiver) = receiver
                    // check if we know this node id in our routing table
                    {
                        if let Some(contact) = self.contact_from_enr(&receiver) {
                            trace!("Rendezvous node sending RELAYREQUEST to receiver node");
                            if let Ok(req_id) =
                                self.send_relay_request(contact, from_enr, to_node_id)
                            {
                                self.relayed_requests.insert(
                                    req_id,
                                    RelayedRequest {
                                        initiator: node_address,
                                        req_id_from_initiator: id,
                                    },
                                );
                            }
                        }
                    } else {
                        // This node is currently not connected to the receiver and is hence not a
                        // suitable relay.
                        self.send_relay_response(node_address, id, RelayResponseCode::Error);
                    }
                }
            }
        }
    }

    /// Processes an RPC response from a peer.
    fn handle_rpc_response(&mut self, node_address: NodeAddress, response: Response) {
        // verify we know of the rpc_id
        let id = response.id.clone();

        if let Some(mut active_request) = self.active_requests.remove(&id) {
            let node_contact = active_request.contact.clone();
            debug!(
                "Received RPC response: {} to request: {} from: {}",
                response.body, active_request.request_body, node_contact
            );

            // Check that the responder matches the expected request

            let expected_node_address = node_contact.node_address();
            if expected_node_address != node_address {
                debug_unreachable!("Handler returned a response not matching the used socket addr");
                return error!("Received a response from an unexpected address. Expected {}, received {}, request_id {}", expected_node_address, node_address, id);
            }

            if !response.match_request(&active_request.request_body) {
                warn!(
                    "Node gave an incorrect response type. Ignoring response from: {}",
                    node_address
                );
                return;
            }

            let node_id = node_address.node_id;

            match response.body {
                ResponseBody::Nodes { total, mut nodes } => {
                    // Currently a maximum of DISTANCES_TO_REQUEST_PER_PEER*BUCKET_SIZE peers can
                    // be returned. Datagrams have a max
                    // size of 1280 and ENRs have a max size of 300 bytes.
                    //
                    // Bucket sizes should be 16. In this case, there should be no more than
                    // 5*DISTANCES_TO_REQUEST_PER_PEER responses, to return all required peers.
                    if total > 5 * DISTANCES_TO_REQUEST_PER_PEER as u64 {
                        warn!(
                            "NodesResponse has a total larger than {}, nodes will be truncated",
                            DISTANCES_TO_REQUEST_PER_PEER * 5
                        );
                    }

                    // These are sanitized and ordered
                    let distances_requested = match &active_request.request_body {
                        RequestBody::FindNode { distances } => distances,
                        _ => unreachable!(),
                    };

                    // This could be an ENR request from the outer service. If so respond to the
                    // callback and End.
                    if let Some(CallbackResponse::Enr(callback)) = active_request.callback.take() {
                        // Currently only support requesting for ENRs. Verify this is the case.
                        if !distances_requested.is_empty() && distances_requested[0] != 0 {
                            error!("Retrieved a callback request that wasn't for a peer's ENR");
                            return;
                        }
                        // This must be for asking for an ENR
                        if nodes.len() > 1 {
                            warn!(
                                "Peer returned more than one ENR for itself. {}",
                                node_contact
                            );
                        }
                        let response = nodes
                            .pop()
                            .ok_or(RequestError::InvalidEnr("Peer did not return an ENR"));
                        if let Err(e) = callback.send(response) {
                            warn!("Failed to send response in callback {:?}", e)
                        }
                        return;
                    }

                    // If this is a single ENR behind a NAT, that we are waiting on for an ENR
                    // updated with a reachable address, attempt adding it to our kbuckets.
                    if distances_requested.is_empty() || distances_requested[0] == 0 {
                        trace!("Received a NODES response with a single node, checking if this is the ENR with a reachable address for a node behind a NAT that we are waiting on...");
                        if let Some(nat_peer) = nodes.get(0) {
                            if self
                                .awaiting_reachable_address
                                .awaiting(&nat_peer.node_id())
                            {
                                // If we are awaiting an ENR with a reachable address from this
                                // node it is an incoming direction, initiated by the peer behind
                                // a NAT.
                                let connection_direction = ConnectionDirection::Incoming;
                                trace!(
                                    "Received a requested ENR for node {} that we are waiting on for a reachable address",
                                    node_address
                                );
                                trace!(
                                    "Ip of ENR of peer: ip: {:?}, ip6: {:?}",
                                    nat_peer.ip4(),
                                    nat_peer.ip6(),
                                );
                                trace!(
                                    "Port of ENR of peer: udp: {:?}, udp6: {:?}",
                                    nat_peer.udp4(),
                                    nat_peer.udp6()
                                );
                                if nat_peer.udp4_socket().is_some()
                                    || nat_peer.udp6_socket().is_some()
                                {
                                    // If this peer has a reachable address in its 'ip'/'ip6' and
                                    // 'udp'/'udp6' fields, its considered to be publicly
                                    // reachable. The 'ip'/'ip6' field has precedence over the
                                    // 'nat'/'nat6' field.
                                    trace!(
                                        "Received a requested ENR for node {} advertising that it is publicly reachable",
                                        node_address
                                    );
                                    self.inject_session_established(
                                        nat_peer.clone(),
                                        connection_direction,
                                    );
                                    return;
                                }
                                if self.local_enr.read().supports_feature(Feature::Nat) {
                                    trace!(
                                        "NAT ip of ENR of peer: nat: {:?}, nat6: {:?}",
                                        nat_peer.nat4(),
                                        nat_peer.nat6(),
                                    );
                                    if nat_peer.udp4_socket_nat().is_some()
                                        || nat_peer.udp6_socket_nat().is_some()
                                    {
                                        trace!(
                                        "Received a requested ENR for node {} advertising that is behind an asymmetric NAT",
                                        node_address
                                    );
                                        self.inject_session_established_nat(
                                            nat_peer.clone(),
                                            connection_direction,
                                        );
                                        return;
                                    } else if nat_peer.nat4().is_some() || nat_peer.nat6().is_some()
                                    {
                                        trace!(
                                    "Received a requested ENR for node {} advertising that it is behind a symmetric NAT",
                                    node_address
                                );
                                        self.inject_session_established_nat_symmetric(
                                            nat_peer.clone(),
                                            node_address.socket_addr.port(),
                                        );
                                        return;
                                    }
                                }
                            }
                        }
                    }

                    // Filter out any nodes that are not of the correct distance
                    let peer_key: kbucket::Key<NodeId> = node_id.into();

                    // The distances we send are sanitized and ordered.
                    // We never send an ENR request in combination of other requests.
                    if distances_requested.len() == 1 && distances_requested[0] == 0 {
                        // we requested an ENR update
                        if nodes.len() > 1 {
                            warn!(
                                "Peer returned more than one ENR for itself. Blacklisting {}",
                                node_address
                            );
                            let ban_timeout = self.config.ban_duration.map(|v| Instant::now() + v);
                            PERMIT_BAN_LIST.write().ban(node_address, ban_timeout);
                            nodes.retain(|enr| {
                                peer_key.log2_distance(&enr.node_id().into()).is_none()
                            });
                        }
                    } else {
                        let before_len = nodes.len();
                        nodes.retain(|enr| {
                            peer_key
                                .log2_distance(&enr.node_id().into())
                                .map(|distance| distances_requested.contains(&distance))
                                .unwrap_or_else(|| false)
                        });

                        if nodes.len() < before_len {
                            // Peer sent invalid ENRs. Blacklist the Node
                            warn!("Peer sent invalid ENR. Blacklisting {}", node_contact);
                            let ban_timeout = self.config.ban_duration.map(|v| Instant::now() + v);
                            PERMIT_BAN_LIST.write().ban(node_address, ban_timeout);
                        }
                    }

                    // handle the case that there is more than one response
                    if total > 1 {
                        let mut current_response = self
                            .active_nodes_responses
                            .remove(&node_id)
                            .unwrap_or_default();

                        debug!(
                            "Nodes Response: {} of {} received",
                            current_response.count, total
                        );
                        // if there are more requests coming, store the nodes and wait for
                        // another response
                        // We allow for implementations to send at a minimum 3 nodes per response.
                        // We allow for the number of nodes to be returned as the maximum we emit.
                        if current_response.count < self.config.max_nodes_response / 3 + 1
                            && (current_response.count as u64) < total
                        {
                            current_response.count += 1;

                            current_response.received_nodes.append(&mut nodes);
                            self.active_nodes_responses
                                .insert(node_id, current_response);
                            self.active_requests.insert(id, active_request);
                            return;
                        }

                        // have received all the Nodes responses we are willing to accept
                        // ignore duplicates here as they will be handled when adding
                        // to the DHT
                        current_response.received_nodes.append(&mut nodes);
                        nodes = current_response.received_nodes;
                    }

                    debug!(
                        "Received a nodes response of len: {}, total: {}, from: {}",
                        nodes.len(),
                        total,
                        node_contact
                    );
                    // note: If a peer sends an initial NODES response with a total > 1 then
                    // in a later response sends a response with a total of 1, all previous nodes
                    // will be ignored.
                    // ensure any mapping is removed in this rare case
                    self.active_nodes_responses.remove(&node_id);

                    self.discovered(&node_contact, nodes, active_request.query_id);
                }
                ResponseBody::Pong { enr_seq, ip, port } => {
                    let socket = SocketAddr::new(ip, port);
                    // perform ENR majority-based update if required.

                    // Only count votes that are from peers we have contacted.
                    let key: kbucket::Key<NodeId> = node_id.into();
                    let should_count = matches!(
                        self.kbuckets.write().entry(&key),
                        kbucket::Entry::Present(_, status)
                            if status.is_connected() && !status.is_incoming());

                    if should_count {
                        trace!("Counting ip vote from peer {}", node_id);
                        if let Some(ref mut ip_votes) = self.ip_votes {
                            ip_votes.insert(node_id, socket);
                            let (majority4, majority6) = ip_votes.vote();

                            let mut updated = false;

                            match majority4 {
                                Some(Address::SymmetricNAT(ip)) => {
                                    trace!("A WAN reachable address {} found for this node which appears to be behind a symmetric NAT as no general port could be found", ip);
                                    // Check if our advertised external IP address needs to be
                                    // updated.
                                    if Some(socket.ip())
                                        != self.local_enr.read().nat4().map(IpAddr::V4)
                                    {
                                        match self.local_enr.write().set_udp_socket_nat(
                                            &self.enr_key.read(),
                                            socket.ip(),
                                            None,
                                        ) {
                                            Ok(_) => {
                                                updated = true;
                                                info!("Local NAT ip address updated to {}", ip);
                                            }
                                            Err(e) => {
                                                warn!("Failed to update local NAT ip address. ip: {}, error: {:?}", ip, e);
                                            }
                                        }
                                    }
                                }
                                Some(Address::Reachable(socket)) => {
                                    trace!(
                                        "A WAN reachable address {} found for this node",
                                        socket
                                    );
                                    // Check if our advertised external IP address needs to be
                                    // updated.
                                    if Some(socket)
                                        != self.local_enr.read().udp4_socket().map(SocketAddr::V4)
                                    {
                                        let result = self
                                            .local_enr
                                            .write()
                                            .set_udp_socket(socket, &self.enr_key.read());
                                        match result {
                                            Ok(_) => {
                                                updated = true;
                                                info!("Local UDP socket updated to: {}", socket);
                                                self.send_event(Discv5Event::SocketUpdated(socket));
                                            }
                                            Err(e) => {
                                                warn!("Failed to update local UDP socket. ip: {}, error: {:?}", socket, e);
                                            }
                                        }
                                    }
                                }
                                None => {}
                            }

                            match majority6 {
                                Some(Address::SymmetricNAT(ip)) => {
                                    trace!("A WAN reachable address ipv6 {} found for this node which appears to be behind a symmetric NAT as no general port could be found", ip);
                                    // Check if our advertised external IP address needs to be
                                    // updated.
                                    if Some(socket.ip())
                                        != self.local_enr.read().nat6().map(IpAddr::V6)
                                    {
                                        // WARNING: In the case of a symmetric NAT the port field
                                        // will be None or non-existent. The node receiving the
                                        // connection is responsible for storing the port used for
                                        // the connection from the peer behind a symmetric NAT.
                                        match self.local_enr.write().set_udp_socket_nat(
                                            &self.enr_key.read(),
                                            socket.ip(),
                                            None,
                                        ) {
                                            Ok(_) => {
                                                updated = true;
                                                info!("Local NAT ipv6 address updated to: {}", ip);
                                            }
                                            Err(e) => {
                                                warn!("Failed to update local NAT ipv6 address. ipv6: {}, error: {:?}", ip, e);
                                            }
                                        }
                                    }
                                }
                                Some(Address::Reachable(socket)) => {
                                    trace!(
                                        "A WAN reachable ipv6 address {} found for this node",
                                        socket
                                    );
                                    // Check if our advertised external IP address needs to be
                                    // updated.
                                    if Some(socket)
                                        != self.local_enr.read().udp6_socket().map(SocketAddr::V6)
                                    {
                                        let result = self
                                            .local_enr
                                            .write()
                                            .set_udp_socket(socket, &self.enr_key.read());
                                        match result {
                                            Ok(_) => {
                                                updated = true;
                                                info!("Local UDP socket updated to: {}", socket);
                                                self.send_event(Discv5Event::SocketUpdated(socket));
                                            }
                                            Err(e) => {
                                                warn!("Failed to update local UDP socket. ip: {}, error: {:?}", socket, e);
                                            }
                                        }
                                    }
                                }
                                None => {}
                            }
                            if updated {
                                self.ping_connected_peers();
                                self.update_peers_to_ping_nat();
                            }
                        }
                    }

                    // check if we need to request a new ENR
                    if let Some(enr) = self.find_enr(&node_id) {
                        if enr.seq() < enr_seq {
                            // request an ENR update
                            debug!("Requesting an ENR update from: {}", node_contact);
                            let request_body = RequestBody::FindNode { distances: vec![0] };
                            let active_request = ActiveRequest {
                                contact: node_contact,
                                request_body,
                                query_id: None,
                                callback: None,
                                relay: None,
                            };
                            _ = self.send_rpc_request(active_request);
                        }
                        self.connection_updated(node_id, ConnectionStatus::PongReceived(enr));
                    }
                }
                ResponseBody::Talk { response } => {
                    // Send the response to the user
                    match active_request.callback {
                        Some(CallbackResponse::Talk(callback)) => {
                            if let Err(e) = callback.send(Ok(response)) {
                                warn!("Failed to send callback response {:?}", e)
                            };
                        }
                        _ => error!("Invalid callback for response"),
                    }
                }
                ResponseBody::Ticket { .. } => {
                    error!("Received a TICKET response. This is unimplemented and should be unreachable.");
                }
                ResponseBody::RelayResponse { response } => {
                    if let RequestBody::RelayRequest {
                        ref from_enr,
                        to_node_id,
                    } = active_request.request_body
                    {
                        let local_node_id = self.local_enr.read().node_id();
                        if from_enr.node_id() == local_node_id {
                            // This node is the initiator
                            let receiver_enr = self.receiver_enrs.remove(&to_node_id);

                            match response {
                                RelayResponseCode::False => {
                                    debug!("Receiver doesn't want to connect via this rendezvous, possibly it's already doing NAT traversal with another rendezvous");
                                }
                                RelayResponseCode::True => {
                                    trace!("Sending hole punch ping...");
                                    if let Some(to_enr) = receiver_enr {
                                        trace!("Found enr {}", to_enr);
                                        self.send_ping(&to_enr, true);
                                    } else {
                                        trace!("Couldn't find ENR of receiver");
                                    }
                                }
                                RelayResponseCode::Error => {
                                    debug!("Rendezvous didn't get a response from the receiver");
                                }
                            }
                        } else if to_node_id != local_node_id {
                            // This node is the rendezvous
                            if let Some(initiator_req) = self.relayed_requests.remove(&id) {
                                self.send_relay_response(
                                    initiator_req.initiator,
                                    initiator_req.req_id_from_initiator,
                                    response,
                                );
                            }
                        }
                    }
                }
            }
        } else {
            warn!(
                "Received an RPC response which doesn't match a request. Id: {}",
                id
            );
        }
    }

    // Send RPC Requests //

    /// Sends a PING request to a node.
    fn send_ping(&mut self, enr: &Enr, is_hole_punch: bool) {
        if let Some(contact) = self.contact_from_enr(enr) {
            let request_body = RequestBody::Ping {
                enr_seq: self.local_enr.read().seq(),
            };
            let active_request = ActiveRequest {
                contact,
                request_body,
                query_id: None,
                callback: None,
                relay: None,
            };
            if is_hole_punch {
                self.hole_punch_pings.insert(enr.node_id());
                self.send_hole_punch_ping(active_request);
            } else {
                _ = self.send_rpc_request(active_request);
            }
        }
    }

    /// Sends a PING request to a node.
    fn send_hole_punch_ping(&mut self, active_request: ActiveRequest) {
        // Generate a random rpc_id which is matched per node id
        let id = RequestId::random();
        let request: Request = Request {
            id: id.clone(),
            body: active_request.request_body.clone(),
        };
        let contact = active_request.contact;

        debug!("Sending RPC {} to node: {}", request, contact);
        if let Err(e) = self
            .handler_send
            .send(HandlerIn::HolePunch(contact, Box::new(request)))
        {
            error!(
                "Failed to send request {} to the handler layer. Error: {}",
                id, e
            );
        }
    }

    /// Ping all peers that are connected in the routing table.
    fn ping_connected_peers(&mut self) {
        let connected_peers = {
            let mut kbuckets = self.kbuckets.write();
            kbuckets
                .iter()
                .filter_map(|entry| {
                    if entry.status.is_connected() {
                        Some(entry.node.value.clone())
                    } else {
                        None
                    }
                })
                .collect::<Vec<_>>()
        };

        for enr in connected_peers {
            self.send_ping(&enr, false);
        }
    }

    /// Request an external node's ENR.
    fn request_enr(
        &mut self,
        contact: NodeContact,
        callback: Option<oneshot::Sender<Result<Enr, RequestError>>>,
    ) {
        let request_body = RequestBody::FindNode { distances: vec![0] };
        let active_request = ActiveRequest {
            contact,
            request_body,
            query_id: None,
            callback: callback.map(CallbackResponse::Enr),
            relay: None,
        };
        _ = self.send_rpc_request(active_request);
    }

    /// Requests a TALK message from the peer.
    fn talk_request(
        &mut self,
        contact: NodeContact,
        protocol: Vec<u8>,
        request: Vec<u8>,
        callback: oneshot::Sender<Result<Vec<u8>, RequestError>>,
    ) {
        let request_body = RequestBody::Talk { protocol, request };

        let active_request = ActiveRequest {
            contact,
            request_body,
            query_id: None,
            callback: Some(CallbackResponse::Talk(callback)),
            relay: None,
        };
        _ = self.send_rpc_request(active_request);
    }

    /// An initiator node sends a RELAYREQUEST request to a rendezvous node requesting it to help
    /// establish a connection to a receiver node behind a nat. The rendezvous node relays the
    /// RELAYREQUEST request on to the receiver.
    fn send_relay_request(
        &mut self,
        contact: NodeContact,
        from_enr: Enr,
        to_node_id: NodeId,
    ) -> Result<RequestId, &str> {
        let active_request = ActiveRequest {
            contact,
            request_body: RequestBody::RelayRequest {
                from_enr,
                to_node_id,
            },
            query_id: None,
            callback: None,
            relay: None,
        };
        self.send_rpc_request(active_request)
    }

    /// A receiver node sends a RELAYRESPONSE in response to a RELAYREQUEST to a rendezvous node,
    /// the rendezvous node relays the RELAYRESPONSE response to the initiator.
    fn send_relay_response(
        &mut self,
        node_address: NodeAddress,
        id: RequestId,
        response: RelayResponseCode,
    ) {
        let response = Response {
            id,
            body: ResponseBody::RelayResponse { response },
        };
        trace!(
            "Sending RELAYRESPONSE response to: {}. Response: {} ",
            node_address,
            response
        );
        if let Err(e) = self
            .handler_send
            .send(HandlerIn::Response(node_address, Box::new(response)))
        {
            warn!("Failed to send RELAYRESPONSE response {}", e)
        }
    }

    /// Sends a NODES response, given a list of found ENRs. This function splits the nodes up
    /// into multiple responses to ensure the response stays below the maximum packet size.
    fn send_nodes_response(
        &mut self,
        node_address: NodeAddress,
        rpc_id: RequestId,
        mut distances: Vec<u64>,
    ) {
<<<<<<< HEAD
        // NOTE: At most we only allow 5 distances to be sent (see the decoder). If each of these
        // buckets are full, that equates to 80 ENRs to respond with.

=======
>>>>>>> 517eb3f0
        let mut nodes_to_send = Vec::new();
        distances.sort_unstable();
        distances.dedup();

        if let Some(0) = distances.first() {
            // if the distance is 0 send our local ENR
            nodes_to_send.push(self.local_enr.read().clone());
            debug!("Sending our ENR to node: {}", node_address);
            trace!(
                "Local ENR ip4 {:?} and ip6 {:?}",
                self.local_enr.read().ip4(),
                self.local_enr.read().ip6()
            );
            trace!(
                "Local ENR udp4 port {:?} and udp6 port {:?}",
                self.local_enr.read().udp4(),
                self.local_enr.read().udp6(),
            );
            distances.remove(0);
        }

        if !distances.is_empty() {
            let mut kbuckets = self.kbuckets.write();
            for node in kbuckets
                .nodes_by_distances(distances.as_slice(), self.config.max_nodes_response)
                .into_iter()
                .filter_map(|entry| {
                    let peer = entry.node;
                    let enr = peer.value;
                    trace!(
                        "Local ENR nat ip4 {:?} and nat ip6 {:?}",
                        self.local_enr.read().ip4(),
                        self.local_enr.read().ip6(),
                    );
                    if enr.udp4_socket().is_none() && enr.udp6_socket().is_none() {
                        if enr.udp4_socket_nat().is_some() || enr.udp6_socket_nat().is_some() {
                            // A node may be aware it is behind a NAT but still not supporting the
                            // NAT traversal protocol. It makes no sense to recommend these nodes
                            // to peers.

                            // Only send peers behind asymmetric NATs which we have a good
                            // chance of immediately being able to play relays for because we are
                            // connected to them.
                            if !enr.supports_feature(Feature::Nat) || !entry.status.is_connected() {
                                return None;
                            }
                        } else {
                            // Only send nodes that are not behind a NAT, that are port-forwarded
                            // or are behind an asymmetric NAT, i.e. with a reachable port in its
                            // ENR. No port in the 'udp'/'udp6' field and an ip in the 'nat'/'nat6'
                            // field is associated with a node behind a symmetric NAT.
                            return None;
                        }
                    }
                    if peer.key.preimage() != &node_address.node_id {
                        return Some(enr.clone());
                    }
                    None
                })
            {
                nodes_to_send.push(node);
            }
        }

        // if there are no nodes, send an empty response
        if nodes_to_send.is_empty() {
            let response = Response {
                id: rpc_id,
                body: ResponseBody::Nodes {
                    total: 1u64,
                    nodes: Vec::new(),
                },
            };
            trace!(
                "Sending empty FINDNODES response to: {}",
                node_address.node_id
            );
            if let Err(e) = self
                .handler_send
                .send(HandlerIn::Response(node_address, Box::new(response)))
            {
                warn!("Failed to send empty FINDNODES response {}", e)
            }
        } else {
            // build the NODES response
            let mut to_send_nodes: Vec<Vec<Enr>> = Vec::new();
            let mut total_size = 0;
            let mut rpc_index = 0;
            to_send_nodes.push(Vec::new());
            for enr in nodes_to_send.into_iter() {
                let entry_size = rlp::encode(&enr).len();
                // Responses assume that a session is established. Thus, on top of the encoded
                // ENRs the packet should be a regular message. A regular message has an IV (16
                // bytes), and a header of 55 bytes. The find-nodes RPC requires 16 bytes for the
                // ID and the `total` field. Also there is a 16 byte HMAC for encryption and an
                // extra byte for RLP encoding.
                //
                // Furthermore, we could be responding via an auth-header which can take up to 282
                // bytes in its header. In that case we would have even less space for the ENRs.
                //
                // As most messages will be normal messages we will try and pack as many ENRs we
                // can in and drop the response packet if a user requests an auth message of a very
                // packed response.
                //
                // The estimated total overhead for a regular message is therefore 104 bytes.
                if entry_size + total_size < MAX_PACKET_SIZE - 104 {
                    total_size += entry_size;
                    trace!(
                        "Adding ENR {}, size {}, total size {}",
                        enr,
                        entry_size,
                        total_size
                    );
                    to_send_nodes[rpc_index].push(enr);
                } else {
                    total_size = entry_size;
                    to_send_nodes.push(vec![enr]);
                    rpc_index += 1;
                }
            }

            let responses: Vec<Response> = to_send_nodes
                .into_iter()
                .map(|nodes| Response {
                    id: rpc_id.clone(),
                    body: ResponseBody::Nodes {
                        total: (rpc_index + 1) as u64,
                        nodes,
                    },
                })
                .collect();

            for response in responses {
                trace!(
                    "Sending FINDNODES response to: {}. Response: {} ",
                    node_address,
                    response
                );
                if let Err(e) = self.handler_send.send(HandlerIn::Response(
                    node_address.clone(),
                    Box::new(response),
                )) {
                    warn!("Failed to send FINDNODES response {}", e)
                }
            }
        }
    }

    /// Constructs and sends a request RPC to the session service given a `QueryInfo`.
    fn send_rpc_query(
        &mut self,
        query_id: QueryId,
        return_peer: NodeId,
        request_body: RequestBody,
    ) {
        // find the ENR associated with the query
        if let Some(enr) = self.find_enr(&return_peer) {
            if let Some(contact) = self.contact_from_enr(&enr) {
                let relay = self.query_peer_relays.remove(&return_peer);
                let active_request = ActiveRequest {
                    contact,
                    request_body,
                    query_id: Some(query_id),
                    callback: None,
                    relay,
                };
                _ = self.send_rpc_request(active_request);
                // Request successfully sent
                return;
            }
        } else {
            error!("Query {} requested an unknown ENR", *query_id);
        }

        // This query request has failed and we must inform the
        // query of the failed request.
        // TODO: Come up with a better design to ensure that all query RPC requests
        // are forced to be responded to.
        if let Some(query) = self.queries.get_mut(query_id) {
            query.on_failure(&return_peer);
        }
    }

    /// Sends generic RPC requests. Each request gets added to known outputs, awaiting a response.
    fn send_rpc_request(&mut self, active_request: ActiveRequest) -> Result<RequestId, &str> {
        // Generate a random rpc_id which is matched per node id
        let id = RequestId::random();
        let request: Request = Request {
            id: id.clone(),
            body: active_request.request_body.clone(),
        };
        let contact = active_request.contact.clone();

        debug!("Sending RPC {} to node: {}", request, contact);
        match self
            .handler_send
            .send(HandlerIn::Request(contact, Box::new(request)))
        {
            Ok(_) => {
                self.active_requests.insert(id.clone(), active_request);
                Ok(id)
            }
            Err(e) => {
                error!(
                    "Failed to send request {} to the handler layer. Error: {}",
                    id, e
                );
                Err("Failed to send request")
            }
        }
    }

    fn send_event(&mut self, event: Discv5Event) {
        if let Some(stream) = self.event_stream.as_mut() {
            if let Err(mpsc::error::TrySendError::Closed(_)) = stream.try_send(event) {
                // If the stream has been dropped prevent future attempts to send events
                self.event_stream = None;
            }
        }
    }

    /// Processes discovered peers from a query.
    fn discovered(&mut self, source: &NodeContact, mut enrs: Vec<Enr>, query_id: Option<QueryId>) {
        let local_id = self.local_enr.read().node_id();
        enrs.retain(|enr| {
            if enr.node_id() == local_id {
                return false;
            }

            // If any of the discovered nodes are in the routing table, and there contains an
            // older ENR, update it.
            // If there is an event stream send the Discovered event
            if self.config.report_discovered_peers {
                self.send_event(Discv5Event::Discovered(enr.clone()));
            }

            // ignore peers that don't pass the table filter
            if (self.config.table_filter)(enr) {
                let key = kbucket::Key::from(enr.node_id());

                // If the ENR exists in the routing table and the discovered ENR has a greater
                // sequence number, perform some filter checks before updating the enr.

                let must_update_enr = match self.kbuckets.write().entry(&key) {
                    kbucket::Entry::Present(entry, _) => entry.value().seq() < enr.seq(),
                    kbucket::Entry::Pending(mut entry, _) => entry.value().seq() < enr.seq(),
                    _ => false,
                };

                if must_update_enr {
                    if let UpdateResult::Failed(reason) =
                        self.kbuckets.write().update_node(&key, enr.clone(), None)
                    {
                        self.peers_to_ping.remove(&enr.node_id());
                        debug!(
                            "Failed to update discovered ENR. Node: {}, Reason: {:?}",
                            source, reason
                        );
                        // Remove this peer from the discovered list if the update failed
                        return false;
                    }
                }
            } else {
                return false; // Didn't pass the table filter remove the peer
            }

            // The remaining ENRs are used if this request was part of a query. If we are
            // requesting the target of the query, this ENR could be the result of requesting the
            // target-nodes own id. We don't want to add this as a "new" discovered peer in the
            // query, so we remove it from the discovered list here.
            source.node_id() != enr.node_id()
        });

        enrs.retain(|enr| {
            if self.local_enr.read().supports_feature(Feature::Nat) {
                // If a discovered node flags that it is behind an asymmetric NAT, send it a relay
                // request directly instead of adding it to a query (avoid waiting for a request to
                // the new peer to timeout).
                if self.config.ip_mode.get_contactable_addr_nat(enr).is_some() {
                    let key = kbucket::Key::from(enr.node_id());
                    let mut new_nat_peer = false;
                    match self.kbuckets.write().entry(&key) {
                        kbucket::Entry::Absent(_) => {
                            new_nat_peer = true;
                        }
                        kbucket::Entry::Present(..) | kbucket::Entry::Pending(..) => {
                            // Keep enr and pass on to query if it is behind an asymmetric NAT but
                            // has been previously contacted.
                            return true;
                        }
                        _ => {}
                    }
                    if new_nat_peer {
                        // Try to hole-punch peer's NAT instead of pass to query.
                        let local_enr = self.local_enr.read().clone();
                        let to_node_id = enr.node_id();
                        // Finish one relay request to a given peer before starting another
                        if let Entry::Vacant(e) = self.receiver_enrs.entry(to_node_id) {
                            e.insert(enr.clone());
                            _ = self.send_relay_request(source.clone(), local_enr, to_node_id);
                        }
                        return false;
                    }
                }
            }
            if self.config.ip_mode.get_contactable_addr(enr).is_some() {
                // Keep enr and pass on to query if it flags it is not behind a NAT or
                // port-forwarded.
                return true;
            }
            // Filter out peers that are behind a symmetric NAT or have uncontactable ENRs
            // (shouldn't be passed in NODES responses).
            false
        });

        // If this is part of a query, update the query
        if let Some(query_id) = query_id {
            if let Some(query) = self.queries.get_mut(query_id) {
                let mut peer_count = 0;
                for enr_ref in enrs.iter() {
                    if !query
                        .target_mut()
                        .untrusted_enrs
                        .iter()
                        .any(|e| e.node_id() == enr_ref.node_id())
                    {
                        query.target_mut().untrusted_enrs.push(enr_ref.clone());
                        self.query_peer_relays
                            .insert(enr_ref.node_id(), source.node_id());
                    }
                    peer_count += 1;
                }
                debug!("{} peers found for query id {:?}", peer_count, query_id);
                query.on_success(&source.node_id(), &enrs)
            } else {
                debug!("Response returned for ended query {:?}", query_id)
            }
        }
    }

    /// Update the connection status of a node in the routing table.
    /// This tracks whether or not we should be pinging peers. Disconnected peers are removed from
    /// the queue and newly added peers to the routing table are added to the queue.
    fn connection_updated(&mut self, node_id: NodeId, new_status: ConnectionStatus) {
        // Variables to that may require post-processing
        let mut ping_peer = None;
        let mut event_to_send = None;

        let key = kbucket::Key::from(node_id);
        match new_status {
            ConnectionStatus::Connected(enr, direction) => {
                // attempt to update or insert the new ENR.
                let status = NodeStatus {
                    state: ConnectionState::Connected,
                    direction,
                };
                match self.kbuckets.write().insert_or_update(&key, enr, status) {
                    InsertResult::Inserted => {
                        // We added this peer to the table
                        debug!("New connected node added to routing table: {}", node_id);
                        self.peers_to_ping.insert(node_id);
                        let event = Discv5Event::NodeInserted {
                            node_id,
                            replaced: None,
                        };
                        event_to_send = Some(event);
                    }
                    InsertResult::Pending { disconnected } => {
                        ping_peer = Some(disconnected);
                    }
                    InsertResult::StatusUpdated {
                        promoted_to_connected,
                    }
                    | InsertResult::Updated {
                        promoted_to_connected,
                    } => {
                        // The node was updated
                        if promoted_to_connected {
                            debug!("Node promoted to connected: {}", node_id);
                            self.peers_to_ping.insert(node_id);
                        }
                    }
                    InsertResult::ValueUpdated | InsertResult::UpdatedPending => {}
                    InsertResult::Failed(reason) => {
                        self.peers_to_ping.remove(&node_id);
                        trace!("Could not insert node: {}, reason: {:?}", node_id, reason);
                    }
                }
            }
            ConnectionStatus::PongReceived(enr) => {
                match self
                    .kbuckets
                    .write()
                    .update_node(&key, enr, Some(ConnectionState::Connected))
                {
                    UpdateResult::Failed(reason) => {
                        self.peers_to_ping.remove(&node_id);
                        debug!(
                            "Could not update ENR from pong. Node: {}, reason: {:?}",
                            node_id, reason
                        );
                    }
                    update => {
                        debug!("Updated {:?}", update)
                    } // Updated ENR successfully.
                }
            }
            ConnectionStatus::Disconnected => {
                // If the node has disconnected, remove any ping timer for the node.
                match self.kbuckets.write().update_node_status(
                    &key,
                    ConnectionState::Disconnected,
                    None,
                ) {
                    UpdateResult::Failed(reason) => match reason {
                        FailureReason::KeyNonExistent => {}
                        others => {
                            warn!(
                                "Could not update node to disconnected. Node: {}, Reason: {:?}",
                                node_id, others
                            );
                        }
                    },
                    _ => {
                        debug!("Node set to disconnected: {}", node_id)
                    }
                }
                self.peers_to_ping.remove(&node_id);
            }
        };

        // Post processing

        if let Some(event) = event_to_send {
            self.send_event(event);
        }

        if let Some(node_key) = ping_peer {
            let optional_enr = {
                if let kbucket::Entry::Present(entry, _status) =
                    self.kbuckets.write().entry(&node_key)
                {
                    // NOTE: We don't check the status of this peer. We try and ping outdated
                    // peers.
                    Some(entry.value().clone())
                } else {
                    None
                }
            };
            if let Some(enr) = optional_enr {
                self.send_ping(&enr, false)
            }
        }
    }

    /// The equivalent of libp2p `inject_connected()` for a udp session. We have no stream, but a
    /// session key-pair has been negotiated.
    fn inject_session_established(&mut self, enr: Enr, direction: ConnectionDirection) {
        // Ignore sessions with non-contactable ENRs
        if self.config.ip_mode.get_contactable_addr(&enr).is_none() {
            // It could be that this node is behind a NAT, if it supports the NAT traversal
            // protocol we give it max number of times to trigger us via PING request to request
            // its ENR.
            if enr.supports_feature(Feature::Nat) {
                _ = self.awaiting_reachable_address.insert(enr);
            }
            return;
        }

        let node_id = enr.node_id();
        debug!(
            "Session established with Node: {}, direction: {}",
            node_id, direction
        );

        self.connection_updated(node_id, ConnectionStatus::Connected(enr, direction));
    }

    fn inject_session_established_nat(
        &mut self,
        enr: Enr,
        connection_direction: ConnectionDirection,
    ) {
        // Ignore sessions with non-contactable ENRs
        if self.config.ip_mode.get_contactable_addr_nat(&enr).is_none() {
            return;
        }

        let node_id = enr.node_id();
        debug!("Session established with node behind NAT: {}", node_id);
        self.connection_updated(
            node_id,
            ConnectionStatus::Connected(enr, connection_direction),
        );
    }

    fn inject_session_established_nat_symmetric(&mut self, enr: Enr, port: u16) {
        // Attempt adding the enr to the local routing table if this Discv5 instances stores
        // remote ports for connections from nodes behind a symmetric NAT.
        if let Some(ref mut symmetric_nat_peers_ports) = self.symmetric_nat_peers_ports {
            // Ignore sessions with non-contactable ENRs
            if self
                .config
                .ip_mode
                .get_contactable_addr_nat_symmetric(&enr, port)
                .is_none()
            {
                return;
            }

            // In case this is a node behind a symmetric NAT we need to store the port which
            // is unique for this connection and hence will not eventually be advertised in
            // the peer's ENR.
            let node_id = enr.node_id();
            let peer_key: kbucket::Key<NodeId> = node_id.into();
            if let Some(distance) = peer_key.log2_distance(&enr.node_id().into()) {
                let ports_bucket = symmetric_nat_peers_ports.entry(distance).or_default();
                if ports_bucket.len() >= MAX_SYMMETRIC_NAT_PEERS_PER_KBUCKET {
                    warn!("Cannot insert peer {} behind a symmetric NAT into kbuckets. Limit of {} peers behind a symmetric NAT per kbucket reached", node_id, MAX_SYMMETRIC_NAT_PEERS_PER_KBUCKET);
                    return;
                }
                ports_bucket.insert(enr.node_id(), port);
            }

            debug!("Session established with node behind symmetric NAT: {}, direction: Incoming (always 'Incoming' for peer behind symmetric NAT)", node_id);
            self.connection_updated(
                node_id,
                ConnectionStatus::Connected(enr, ConnectionDirection::Incoming),
            );
        }
    }

    /// A session could not be established or an RPC request timed-out (after a few retries, if
    /// specified).
    fn rpc_failure(&mut self, id: RequestId, error: RequestError) {
        trace!("RPC Error removing request. Reason: {:?}, id {}", error, id);
        if let Some(active_request) = self.active_requests.remove(&id) {
            // If this is initiated by the user, return an error on the callback. All callbacks
            // support a request error.
            match active_request.callback {
                Some(CallbackResponse::Enr(callback)) => {
                    callback
                        .send(Err(error))
                        .unwrap_or_else(|_| debug!("Couldn't send TALK error response to user"));
                    return;
                }
                Some(CallbackResponse::Talk(callback)) => {
                    // return the error
                    callback
                        .send(Err(error))
                        .unwrap_or_else(|_| debug!("Couldn't send TALK error response to user"));
                    return;
                }
                None => {
                    // no callback to send too
                }
            }

            let node_id = active_request.contact.node_id();
            match active_request.request_body {
                // if a failed FindNodes request, ensure we haven't partially received packets. If
                // so, process the partially found nodes
                RequestBody::FindNode { .. } => {
                    if let Some(nodes_response) = self.active_nodes_responses.remove(&node_id) {
                        if !nodes_response.received_nodes.is_empty() {
                            warn!(
                                "NODES Response failed, but was partially processed from: {}",
                                active_request.contact
                            );
                            // if it's a query mark it as success, to process the partial
                            // collection of peers
                            self.discovered(
                                &active_request.contact,
                                nodes_response.received_nodes,
                                active_request.query_id,
                            );
                        }
                    } else {
                        // there was no partially downloaded nodes inform the query of the failure
                        // if it's part of a query
                        if let Some(query_id) = active_request.query_id {
                            if let Some(query) = self.queries.get_mut(query_id) {
                                query.on_failure(&node_id);
                            }
                        } else {
                            debug!(
                                "Failed RPC request: {}: {} ",
                                active_request.request_body, active_request.contact
                            );
                        }
                    }
                }
                // for all other requests, if any are queries, mark them as failures.
                _ => {
                    if let Some(query_id) = active_request.query_id {
                        if let Some(query) = self.queries.get_mut(query_id) {
                            debug!(
                                "Failed query request: {} for query: {} and {} ",
                                active_request.request_body, *query_id, active_request.contact
                            );
                            query.on_failure(&node_id);
                        }
                    } else {
                        debug!(
                            "Failed RPC request: {} for node: {}, reason {:?} ",
                            active_request.request_body, active_request.contact, error
                        );
                    }
                }
            }

            match error {
                RequestError::Timeout => {
                    match active_request.request_body {
                        RequestBody::RelayRequest { .. } => {}
                        _ => {
                            if self.local_enr.read().supports_feature(Feature::Nat) {
                                // Still drop the request and disconnect the peer but attempt
                                // establishing the connection to the peer via the NAT traversal
                                // protocol for sending future requests to the peer, if this peer
                                // was forwarded to us in a NODES response and we hence have a
                                // relay for it.
                                if let Some(relay) = active_request.relay {
                                    if let Some(relay_enr) = self.find_enr(&relay) {
                                        if let Some(relay_contact) =
                                            self.contact_from_enr(&relay_enr)
                                        {
                                            let local_enr = self.local_enr.read().clone();
                                            if let Some(enr) = active_request.contact.enr() {
                                                let to_node_id = enr.node_id();
                                                // Finish one relay request to a given peer before
                                                // starting another
                                                if let Entry::Vacant(e) =
                                                    self.receiver_enrs.entry(to_node_id)
                                                {
                                                    e.insert(enr);
                                                    _ = self.send_relay_request(
                                                        relay_contact,
                                                        local_enr,
                                                        to_node_id,
                                                    );
                                                }
                                            }
                                        }
                                    }
                                }
                            }
                        }
                    }
                }
                RequestError::UnusedHolePunchPingToReceiver
                | RequestError::TimedOutHolePunchPing => {
                    // Don't update the connection if the request failed as expected according the
                    // NAT traversal protocol. A RequestError::UnusedHolePunchPingToReceiver means
                    // that a successful session has already been established. A
                    // RequestError::TimedOutHolePunchPing usually happens if both nodes are
                    // behind a NAT and this is the ping from the receiver to the initiator timing
                    // out but setting the entry in its router's state table for the initiator's
                    // hole punch ping coming next to enter.
                    return;
                }
                _ => {}
            }

            // If a request fails to send at Handler level or fails for some reason, remove the
            // belonging NAT traversal mappings if any.
            match active_request.request_body {
                RequestBody::RelayRequest { .. } => {
                    self.receiver_enrs.remove(&active_request.contact.node_id());
                }
                RequestBody::Ping { .. } => {
                    self.hole_punch_pings.remove(&node_id);
                }
                _ => {}
            }

            if let RequestBody::RelayRequest { ref from_enr, .. } = active_request.request_body {
                if from_enr.node_id() != self.local_enr.read().node_id() {
                    // This node is the rendezvous, return a RELAYRESPONSE to the
                    // initiator informing it of the error.
                    if let Some(relayed_request) = self.relayed_requests.remove(&id) {
                        self.send_relay_response(
                            relayed_request.initiator,
                            relayed_request.req_id_from_initiator,
                            RelayResponseCode::Error,
                        );
                    }
                }
            }

            self.connection_updated(node_id, ConnectionStatus::Disconnected);
        }
    }

    fn contact_from_enr(&self, enr: &Enr) -> Option<NodeContact> {
        if let Ok(contact) = NodeContact::try_from_enr(enr, self.config.ip_mode) {
            return Some(contact);
        } else if let Ok(contact) = NodeContact::try_from_enr_nat(enr, self.config.ip_mode) {
            return Some(contact);
        } else if let Some(ref symmetric_nat_peers_ports) = self.symmetric_nat_peers_ports {
            let node_id = enr.node_id();
            let peer_key: kbucket::Key<NodeId> = node_id.into();
            if let Some(distance) = peer_key.log2_distance(&enr.node_id().into()) {
                if let Some(ports_bucket) = symmetric_nat_peers_ports.get(&distance) {
                    if let Some(port) = ports_bucket.get(&node_id) {
                        match NodeContact::try_from_enr_nat_symmetric(
                            enr,
                            self.config.ip_mode,
                            *port,
                        ) {
                            Ok(contact) => {
                                return Some(contact);
                            }
                            Err(NonContactable { enr }) => {
                                warn!("ENR is non-contactable {}", enr);
                            }
                        }
                    }
                }
            }
        }
        None
    }

    /// If this node is behind a NAT it is responsible for pinging its peers frequently enough to
    /// keep its NAT hole-punched for the bi-directional connection to the peer.
    fn update_peers_to_ping_nat(&mut self) {
        let mut peers_to_ping = HashSetDelay::new(PING_INTERVAL_NAT);
        for peer in self.peers_to_ping.iter() {
            peers_to_ping.insert(*peer);
        }
        self.peers_to_ping = peers_to_ping;
    }

    /// A future that maintains the routing table and inserts nodes when required. This returns the
    /// `Discv5Event::NodeInserted` variant if a new node has been inserted into the routing table.
    async fn bucket_maintenance_poll(
        kbuckets: &Arc<RwLock<KBucketsTable<NodeId, Enr>>>,
    ) -> Discv5Event {
        future::poll_fn(move |_cx| {
            // Drain applied pending entries from the routing table.
            if let Some(entry) = kbuckets.write().take_applied_pending() {
                let event = Discv5Event::NodeInserted {
                    node_id: entry.inserted.into_preimage(),
                    replaced: entry.evicted.map(|n| n.key.into_preimage()),
                };
                return Poll::Ready(event);
            }
            Poll::Pending
        })
        .await
    }

    /// A future the maintains active queries. This returns completed and timed out queries, as
    /// well as queries which need to be driven further with extra requests.
    async fn query_event_poll(queries: &mut QueryPool<QueryInfo, NodeId, Enr>) -> QueryEvent {
        future::poll_fn(move |_cx| match queries.poll() {
            QueryPoolState::Finished(query) => Poll::Ready(QueryEvent::Finished(Box::new(query))),
            QueryPoolState::Waiting(Some((query, return_peer))) => {
                let node_id = return_peer;
                let request_body = query.target().rpc_request(return_peer);
                Poll::Ready(QueryEvent::Waiting(query.id(), node_id, request_body))
            }
            QueryPoolState::Timeout(query) => {
                warn!("Query id: {:?} timed out", query.id());
                Poll::Ready(QueryEvent::TimedOut(Box::new(query)))
            }
            QueryPoolState::Waiting(None) | QueryPoolState::Idle => Poll::Pending,
        })
        .await
    }
}

/// The result of the `query_event_poll` indicating an action is required to further progress an
/// active query.
enum QueryEvent {
    /// The query is waiting for a peer to be contacted.
    Waiting(QueryId, NodeId, RequestBody),
    /// The query has timed out, possible returning peers.
    TimedOut(Box<crate::query_pool::Query<QueryInfo, NodeId, Enr>>),
    /// The query has completed successfully.
    Finished(Box<crate::query_pool::Query<QueryInfo, NodeId, Enr>>),
}

/// The types of queries that can be made.
pub enum QueryKind {
    /// A FindNode query. Searches for peers that are closest to a particular target.
    FindNode { target_node: NodeId },
    /// A predicate query. Searches for peers that are close to a target but filtered by a specific
    /// predicate and limited by a target peer count.
    Predicate {
        target_node: NodeId,
        target_peer_no: usize,
        predicate: Box<dyn Fn(&Enr) -> bool + Send>,
    },
}

/// Reporting the connection status of a node.
enum ConnectionStatus {
    /// A node has started a new connection with us.
    Connected(Enr, ConnectionDirection),
    /// We received a Pong from a new node. Do not have the connection direction.
    PongReceived(Enr),
    /// The node has disconnected
    Disconnected,
}<|MERGE_RESOLUTION|>--- conflicted
+++ resolved
@@ -1581,12 +1581,6 @@
         rpc_id: RequestId,
         mut distances: Vec<u64>,
     ) {
-<<<<<<< HEAD
-        // NOTE: At most we only allow 5 distances to be sent (see the decoder). If each of these
-        // buckets are full, that equates to 80 ENRs to respond with.
-
-=======
->>>>>>> 517eb3f0
         let mut nodes_to_send = Vec::new();
         distances.sort_unstable();
         distances.dedup();
