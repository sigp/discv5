--- conflicted
+++ resolved
@@ -924,17 +924,12 @@
     // Send RPC Requests //
 
     /// Sends a PING request to a node.
-<<<<<<< HEAD
-    fn send_ping(&mut self, enr: Enr) {
-        match NodeContact::try_from_enr(enr, self.ip_mode) {
-=======
     fn send_ping(
         &mut self,
         enr: Enr,
         callback: Option<oneshot::Sender<Result<Pong, RequestError>>>,
     ) {
         match NodeContact::try_from_enr(enr, self.config.ip_mode) {
->>>>>>> e984cae7
             Ok(contact) => {
                 let request_body = RequestBody::Ping {
                     enr_seq: self.local_enr.read().seq(),
