--- conflicted
+++ resolved
@@ -1,10 +1,7 @@
 #![cfg(test)]
 
 use crate::{socket::ListenConfig, Discv5, *};
-<<<<<<< HEAD
 use alloy_rlp::bytes::Bytes;
-=======
->>>>>>> aa12e384
 use enr::{k256, CombinedKey, Enr, EnrKey, NodeId};
 use rand_core::{RngCore, SeedableRng};
 use std::{
@@ -783,11 +780,7 @@
         for _ in 0..bucket_limit + 1 {
             loop {
                 let key = CombinedKey::generate_secp256k1();
-<<<<<<< HEAD
-                let enr_new = Enr::builder().build(&key).unwrap();
-=======
                 let enr_new = Enr::empty(&key).unwrap();
->>>>>>> aa12e384
                 let node_key: Key<NodeId> = enr.node_id().into();
                 let distance = node_key.log2_distance(&enr_new.node_id().into()).unwrap();
                 if distance == 256 {
