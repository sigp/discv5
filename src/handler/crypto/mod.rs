//! Implementation for generating session keys in the Discv5 protocol.
//! Currently, Diffie-Hellman key agreement is performed with known public key types. Session keys
//! are then derived using the HKDF (SHA2-256) key derivation function.
//!
//! There is no abstraction in this module as the specification explicitly defines a singular
//! encryption and key-derivation algorithms. Future versions may abstract some of these to allow
//! for different algorithms.
use crate::{
    error::Discv5Error,
    node_info::NodeContact,
    packet::{ChallengeData, MessageNonce},
};
use aes_gcm::{
    aead::{generic_array::GenericArray, Aead, NewAead, Payload},
    Aes128Gcm,
};
use ecdh::ecdh;
use enr::{
    k256::{
        self,
        ecdsa::{
            signature::{DigestSigner, DigestVerifier, Signature as _},
            Signature,
        },
    },
    CombinedKey, CombinedPublicKey, NodeId,
};
use hkdf::Hkdf;
use sha2::{Digest, Sha256};
use std::convert::TryFrom;

mod ecdh;

const NODE_ID_LENGTH: usize = 32;
const INFO_LENGTH: usize = 26 + 2 * NODE_ID_LENGTH;
const KEY_LENGTH: usize = 16;
const KEY_AGREEMENT_STRING: &str = "discovery v5 key agreement";
const ID_SIGNATURE_TEXT: &str = "discovery v5 identity proof";

type Key = [u8; KEY_LENGTH];

/* Session key generation */

/// Generates session and auth-response keys for a nonce and remote ENR. This currently only
/// supports Secp256k1 signed ENR's. This returns four keys; initiator key, responder key, auth
/// response key and the ephemeral public key.
pub(crate) fn generate_session_keys(
    local_id: &NodeId,
    contact: &NodeContact,
    challenge_data: &ChallengeData,
) -> Result<(Key, Key, Vec<u8>), Discv5Error> {
    let (secret, ephem_pk) = {
        match contact.public_key() {
            CombinedPublicKey::Secp256k1(remote_pk) => {
                let ephem_sk = k256::ecdsa::SigningKey::random(rand::thread_rng());
                let secret = ecdh(&remote_pk, &ephem_sk);
                let ephem_pk = ephem_sk.verify_key();
                (secret, ephem_pk.to_bytes().to_vec())
            }
            CombinedPublicKey::Ed25519(_) => {
                return Err(Discv5Error::KeyTypeNotSupported("Ed25519"))
            }
        }
    };

    let (initiator_key, recipient_key) =
        derive_key(&secret, local_id, &contact.node_id(), challenge_data)?;

    Ok((initiator_key, recipient_key, ephem_pk))
}

fn derive_key(
    secret: &[u8],
    first_id: &NodeId,
    second_id: &NodeId,
    challenge_data: &ChallengeData,
) -> Result<(Key, Key), Discv5Error> {
    let mut info = [0u8; INFO_LENGTH];
    info[0..26].copy_from_slice(KEY_AGREEMENT_STRING.as_bytes());
    info[26..26 + NODE_ID_LENGTH].copy_from_slice(&first_id.raw());
    info[26 + NODE_ID_LENGTH..].copy_from_slice(&second_id.raw());

    let hk = Hkdf::<Sha256>::new(Some(challenge_data.as_ref()), secret);

    let mut okm = [0u8; 2 * KEY_LENGTH];
    hk.expand(&info, &mut okm)
        .map_err(|_| Discv5Error::KeyDerivationFailed)?;

    let mut initiator_key: Key = Default::default();
    let mut recipient_key: Key = Default::default();
    initiator_key.copy_from_slice(&okm[0..KEY_LENGTH]);
    recipient_key.copy_from_slice(&okm[KEY_LENGTH..2 * KEY_LENGTH]);

    Ok((initiator_key, recipient_key))
}

/// Derives the session keys for a public key type that matches the local keypair.
pub(crate) fn derive_keys_from_pubkey(
    local_key: &CombinedKey,
    local_id: &NodeId,
    remote_id: &NodeId,
    challenge_data: &ChallengeData,
    ephem_pubkey: &[u8],
) -> Result<(Key, Key), Discv5Error> {
    let secret = {
        match local_key {
            CombinedKey::Secp256k1(key) => {
                // convert remote pubkey into secp256k1 public key
                // the key type should match our own node record
                let remote_pubkey = k256::ecdsa::VerifyingKey::from_sec1_bytes(ephem_pubkey)
                    .map_err(|_| Discv5Error::InvalidRemotePublicKey)?;
                ecdh(&remote_pubkey, key)
            }
            CombinedKey::Ed25519(_) => return Err(Discv5Error::KeyTypeNotSupported("Ed25519")),
        }
    };

    derive_key(&secret, remote_id, local_id, challenge_data)
}

/* Nonce Signing */

/// Generates a signature of a nonce given a keypair. This prefixes the `NONCE_PREFIX` to the
/// signature.
pub(crate) fn sign_nonce(
    signing_key: &CombinedKey,
    challenge_data: &ChallengeData,
    ephem_pubkey: &[u8],
    dst_id: &NodeId,
) -> Result<Vec<u8>, Discv5Error> {
    let signing_message = generate_signing_nonce(challenge_data, ephem_pubkey, dst_id);

    match signing_key {
        CombinedKey::Secp256k1(key) => {
            let message = Sha256::new().chain(signing_message);
            let signature: Signature = key
                .try_sign_digest(message)
                .map_err(|e| Discv5Error::Error(format!("Failed to sign message: {}", e)))?;
            Ok(signature.as_bytes().to_vec())
        }
        CombinedKey::Ed25519(_) => Err(Discv5Error::KeyTypeNotSupported("Ed25519")),
    }
}

/// Verifies the authentication header nonce.
pub(crate) fn verify_authentication_nonce(
    remote_pubkey: &CombinedPublicKey,
    remote_ephem_pubkey: &[u8],
    challenge_data: &ChallengeData,
    dst_id: &NodeId,
    sig: &[u8],
) -> bool {
    let signing_nonce = generate_signing_nonce(challenge_data, remote_ephem_pubkey, dst_id);

    match remote_pubkey {
        CombinedPublicKey::Secp256k1(key) => {
            if let Ok(sig) = k256::ecdsa::Signature::try_from(sig) {
                return key
                    .verify_digest(Sha256::new().chain(signing_nonce), &sig)
                    .is_ok();
            }
            false
        }
        CombinedPublicKey::Ed25519(_) => {
            // key not yet supported
            false
        }
    }
}

/// Builds the signature for a given challenge data.
///
/// This takes the SHA256 hash of the nonce.
fn generate_signing_nonce(
    challenge_data: &ChallengeData,
    ephem_pubkey: &[u8],
    dst_id: &NodeId,
) -> Vec<u8> {
    let mut data = ID_SIGNATURE_TEXT.as_bytes().to_vec();
    data.extend_from_slice(challenge_data.as_ref());
    data.extend_from_slice(ephem_pubkey);
    data.extend_from_slice(dst_id.raw().as_ref());
    data
}

/* Decryption related functions */

/// Decrypt messages that are post-fixed with an authenticated MAC.
pub(crate) fn decrypt_message(
    key: &Key,
    message_nonce: MessageNonce,
    msg: &[u8],
    aad: &[u8],
) -> Result<Vec<u8>, Discv5Error> {
    if msg.len() < 16 {
        return Err(Discv5Error::DecryptionFailed(
            "Message not long enough to contain a MAC".into(),
        ));
    }

    let aead = Aes128Gcm::new(GenericArray::from_slice(key));
    let payload = Payload { msg, aad };
    aead.decrypt(GenericArray::from_slice(&message_nonce), payload)
        .map_err(|e| Discv5Error::DecryptionFailed(e.to_string()))
}

/* Encryption related functions */

/// A wrapper around the underlying default AES_GCM implementation. This may be abstracted in the
/// future.
pub(crate) fn encrypt_message(
    key: &Key,
    message_nonce: MessageNonce,
    msg: &[u8],
    aad: &[u8],
) -> Result<Vec<u8>, Discv5Error> {
    let aead = Aes128Gcm::new(GenericArray::from_slice(key));
    let payload = Payload { msg, aad };
    aead.encrypt(GenericArray::from_slice(&message_nonce), payload)
        .map_err(|e| Discv5Error::DecryptionFailed(e.to_string()))
}

#[cfg(test)]
mod tests {
    use super::*;
    use enr::{CombinedKey, EnrBuilder, EnrKey};
    use std::convert::TryInto;

    fn hex_decode(x: &'static str) -> Vec<u8> {
        hex::decode(x).unwrap()
    }

    fn node_key_1() -> CombinedKey {
        CombinedKey::secp256k1_from_bytes(&mut hex_decode(
            "eef77acb6c6a6eebc5b363a475ac583ec7eccdb42b6481424c60f59aa326547f",
        ))
        .unwrap()
    }

    fn node_key_2() -> CombinedKey {
        CombinedKey::secp256k1_from_bytes(&mut hex_decode(
            "66fb62bfbd66b9177a138c1e5cddbe4f7c30c343e94e68df8769459cb1cde628",
        ))
        .unwrap()
    }
    /* This section provides a series of reference tests for the encoding of packets */

    #[test]
    fn ref_test_ecdh() {
        let remote_pubkey =
            hex::decode("039961e4c2356d61bedb83052c115d311acb3a96f5777296dcf297351130266231")
                .unwrap();
        let local_secret_key =
            hex::decode("fb757dc581730490a1d7a00deea65e9b1936924caaea8f44d476014856b68736")
                .unwrap();

        let expected_secret =
            hex::decode("033b11a2a1f214567e1537ce5e509ffd9b21373247f2a3ff6841f4976f53165e7e")
                .unwrap();

        let remote_pk = k256::ecdsa::VerifyingKey::from_sec1_bytes(&remote_pubkey).unwrap();
        let local_sk = k256::ecdsa::SigningKey::from_bytes(&local_secret_key).unwrap();

        let secret = ecdh(&remote_pk, &local_sk);
        assert_eq!(secret, expected_secret);
    }

    #[test]
    fn ref_key_derivation() {
        let ephem_key =
            hex::decode("fb757dc581730490a1d7a00deea65e9b1936924caaea8f44d476014856b68736")
                .unwrap();
        let dest_pubkey =
            hex::decode("0317931e6e0840220642f230037d285d122bc59063221ef3226b1f403ddc69ca91")
                .unwrap();

        let remote_pk = k256::ecdsa::VerifyingKey::from_sec1_bytes(&dest_pubkey).unwrap();
        let local_sk = k256::ecdsa::SigningKey::from_bytes(&ephem_key).unwrap();

        let secret = ecdh(&remote_pk, &local_sk);

        let first_node_id: NodeId = node_key_1().public().into();
        let second_node_id: NodeId = node_key_2().public().into();

        let challenge_data: ChallengeData = hex::decode("000000000000000000000000000000006469736376350001010102030405060708090a0b0c00180102030405060708090a0b0c0d0e0f100000000000000000").unwrap().as_slice().try_into().unwrap();

        let expected_first_key = hex::decode("dccc82d81bd610f4f76d3ebe97a40571").unwrap();
        let expected_second_key = hex::decode("ac74bb8773749920b0d3a8881c173ec5").unwrap();

        let (first_key, second_key) =
            derive_key(&secret, &first_node_id, &second_node_id, &challenge_data).unwrap();

        assert_eq!(first_key.to_vec(), expected_first_key);
        assert_eq!(second_key.to_vec(), expected_second_key);
    }

    #[test]
    fn ref_nonce_signing() {
        let ephemeral_pubkey =
            hex::decode("039961e4c2356d61bedb83052c115d311acb3a96f5777296dcf297351130266231")
                .unwrap();
        let local_secret_key =
            hex::decode("fb757dc581730490a1d7a00deea65e9b1936924caaea8f44d476014856b68736")
                .unwrap();
        let dst_id: NodeId = node_key_2().public().into();

        println!("{}", dst_id);

        let expected_sig = hex::decode("94852a1e2318c4e5e9d422c98eaf19d1d90d876b29cd06ca7cb7546d0fff7b484fe86c09a064fe72bdbef73ba8e9c34df0cd2b53e9d65528c2c7f336d5dfc6e6").unwrap();

        let challenge_data = ChallengeData::try_from(hex::decode("000000000000000000000000000000006469736376350001010102030405060708090a0b0c00180102030405060708090a0b0c0d0e0f100000000000000000").unwrap().as_slice()).unwrap();
        let key = k256::ecdsa::SigningKey::from_bytes(&local_secret_key).unwrap();
        let sig = sign_nonce(&key.into(), &challenge_data, &ephemeral_pubkey, &dst_id).unwrap();

        assert_eq!(sig, expected_sig);
    }

    #[test]
    fn ref_encryption() {
        let key_bytes = hex::decode("9f2d77db7004bf8a1a85107ac686990b").unwrap();
        let nonce_bytes = hex::decode("27b5af763c446acd2749fe8e").unwrap();
        let pt = hex::decode("01c20101").unwrap();
        let ad = hex::decode("93a7400fa0d6a694ebc24d5cf570f65d04215b6ac00757875e3f3a5f42107903")
            .unwrap();
        let expected_ciphertext = hex::decode("a5d12a2d94b8ccb3ba55558229867dc13bfa3648").unwrap();

        let mut key = [0u8; 16];
        key.copy_from_slice(&key_bytes);
        let mut nonce = [0u8; 12];
        nonce.copy_from_slice(&nonce_bytes);

        let ciphertext = encrypt_message(&key, nonce, &pt, &ad).unwrap();

        assert_eq!(ciphertext, expected_ciphertext);
    }

    /* This section provides functionality testing */

    #[test]
    fn derive_symmetric_keys() {
        let node1_key = CombinedKey::generate_secp256k1();
        let node2_key = CombinedKey::generate_secp256k1();

        let node1_enr = EnrBuilder::new("v4")
<<<<<<< HEAD
            .ip4("127.0.0.1".parse().unwrap())
=======
            .ip("127.0.0.1".parse().unwrap())
>>>>>>> 2282ea96
            .udp4(9000)
            .build(&node1_key)
            .unwrap();
        let node2_enr = EnrBuilder::new("v4")
<<<<<<< HEAD
            .ip4("127.0.0.1".parse().unwrap())
=======
            .ip("127.0.0.1".parse().unwrap())
>>>>>>> 2282ea96
            .udp4(9000)
            .build(&node2_key)
            .unwrap();

        let challenge_data = vec![1; 63];
        let challenge_data = ChallengeData::try_from(challenge_data.as_slice()).unwrap();

        let (key1, key2, pk) = generate_session_keys(
            &node1_enr.node_id(),
            &node2_enr.clone().into(),
            &challenge_data,
        )
        .unwrap();
        let (key4, key5) = derive_keys_from_pubkey(
            &node2_key,
            &node2_enr.node_id(),
            &node1_enr.node_id(),
            &challenge_data,
            &pk,
        )
        .unwrap();

        assert_eq!(key1, key4);
        assert_eq!(key2, key5);
    }

    #[test]
    fn encrypt_decrypt() {
        // aad
        let aad: [u8; 12] = rand::random();
        let msg: Vec<u8> = vec![1, 2, 3, 4, 5, 6];
        let key: Key = rand::random();
        let nonce: MessageNonce = rand::random();

        let cipher = encrypt_message(&key, nonce, &msg, &aad).unwrap();
        let plain_text = decrypt_message(&key, nonce, &cipher, &aad).unwrap();

        assert_eq!(plain_text, msg);
    }

    #[test]
    fn decrypt_ref_test_ping() {
        let dst_id: NodeId = node_key_2().public().into();
        let encoded_ref_packet = hex::decode("00000000000000000000000000000000088b3d4342774649325f313964a39e55ea96c005ad52be8c7560413a7008f16c9e6d2f43bbea8814a546b7409ce783d34c4f53245d08dab84102ed931f66d1492acb308fa1c6715b9d139b81acbdcc").unwrap();
        let (_packet, auth_data) =
            crate::packet::Packet::decode(&dst_id, &encoded_ref_packet).unwrap();

        let ciphertext = hex::decode("b84102ed931f66d1492acb308fa1c6715b9d139b81acbdcc").unwrap();
        let read_key = hex::decode("00000000000000000000000000000000").unwrap();
        let mut key = [0u8; 16];
        key.copy_from_slice(&read_key);
        let byte_nonce = hex::decode("ffffffffffffffffffffffff").unwrap();
        let mut nonce = [0u8; 12];
        nonce.copy_from_slice(&byte_nonce);

        let message = decrypt_message(&key, nonce, &ciphertext, &auth_data).unwrap();
        dbg!(&message);
        dbg!(hex::encode(&message));
        let rpc = crate::rpc::Message::decode(&message).unwrap();

        println!("{}", rpc);
    }
}<|MERGE_RESOLUTION|>--- conflicted
+++ resolved
@@ -342,20 +342,12 @@
         let node2_key = CombinedKey::generate_secp256k1();
 
         let node1_enr = EnrBuilder::new("v4")
-<<<<<<< HEAD
-            .ip4("127.0.0.1".parse().unwrap())
-=======
             .ip("127.0.0.1".parse().unwrap())
->>>>>>> 2282ea96
             .udp4(9000)
             .build(&node1_key)
             .unwrap();
         let node2_enr = EnrBuilder::new("v4")
-<<<<<<< HEAD
-            .ip4("127.0.0.1".parse().unwrap())
-=======
             .ip("127.0.0.1".parse().unwrap())
->>>>>>> 2282ea96
             .udp4(9000)
             .build(&node2_key)
             .unwrap();
