--- conflicted
+++ resolved
@@ -101,10 +101,6 @@
     ) -> Result<Vec<u8>, Discv5Error> {
         // try with the new keys
         if let Some(new_keys) = self.awaiting_keys.take() {
-<<<<<<< HEAD
-            dbg!("Trying new keys");
-=======
->>>>>>> 0ace2b64
             let result =
                 crypto::decrypt_message(&new_keys.decryption_key, message_nonce, message, aad);
             if result.is_ok() {
