--- conflicted
+++ resolved
@@ -2,13 +2,8 @@
 
 use super::*;
 use crate::{
-<<<<<<< HEAD
     handler::session::build_dummy_session,
-    packet::{DefaultProtocolId, PacketHeader, MAX_PACKET_SIZE},
-=======
-    handler::sessions::session::build_dummy_session,
     packet::{DefaultProtocolId, PacketHeader, MAX_PACKET_SIZE, MESSAGE_NONCE_LENGTH},
->>>>>>> 61875972
     return_if_ipv6_is_not_supported,
     rpc::{Request, Response},
     Discv5ConfigBuilder, IpMode,
@@ -99,7 +94,10 @@
             active_requests: ActiveRequests::new(config.request_timeout),
             pending_requests: HashMap::new(),
             filter_expected_responses,
-            sessions: LruTimeCache::new(config.session_timeout,Some(config.session_cache_capacity)),
+            sessions: LruTimeCache::new(
+                config.session_timeout,
+                Some(config.session_cache_capacity),
+            ),
             one_time_sessions: LruTimeCache::new(
                 Duration::from_secs(ONE_TIME_SESSION_TIMEOUT),
                 Some(ONE_TIME_SESSION_CACHE_CAPACITY),
@@ -513,15 +511,10 @@
     let inr_addr = inr_enr.udp4_socket().unwrap().into();
     let inr_node_id = inr_enr.node_id();
 
-    let inr_node_address = NodeAddress::new(inr_addr, inr_enr.node_id());
+    let initr_node_address = NodeAddress::new(inr_addr, inr_enr.node_id());
     handler
         .sessions
-<<<<<<< HEAD
         .insert(initr_node_address, build_dummy_session());
-=======
-        .cache
-        .insert(inr_node_address, dummy_session.clone());
->>>>>>> 61875972
 
     let inr_socket = UdpSocket::bind(inr_addr)
         .await
@@ -648,8 +641,7 @@
         build_handler_with_listen_config::<DefaultProtocolId>(listen_config).await;
     let tgt_addr = handler.enr.read().udp4_socket().unwrap().into();
     let tgt_node_id = handler.enr.read().node_id();
-    let dummy_session = build_dummy_session();
-    handler.nat_hole_puncher.is_behind_nat = Some(true);
+    handler.nat_utils.is_behind_nat = Some(true);
 
     // Relay
     let relay_enr = {
@@ -666,8 +658,7 @@
     let relay_node_address = NodeAddress::new(relay_addr, relay_node_id);
     handler
         .sessions
-        .cache
-        .insert(relay_node_address, dummy_session.clone());
+        .insert(relay_node_address, build_dummy_session());
 
     let relay_socket = UdpSocket::bind(relay_addr)
         .await
