--- conflicted
+++ resolved
@@ -27,31 +27,6 @@
         .try_init();
 }
 
-<<<<<<< HEAD
-struct MockService {
-    tx: mpsc::UnboundedSender<HandlerIn>,
-    rx: mpsc::Receiver<HandlerOut>,
-    exit_tx: oneshot::Sender<()>,
-}
-
-async fn build_handler<P: ProtocolIdentity>() -> (Handler, MockService) {
-    build_handler_with_listen_config::<P>(ListenConfig::default()).await
-}
-
-async fn build_handler_with_listen_config<P: ProtocolIdentity>(
-    listen_config: ListenConfig,
-) -> (Handler, MockService) {
-    let listen_port = listen_config
-        .ipv4_port()
-        .expect("listen config should default to ipv4");
-    let config = Discv5ConfigBuilder::new(listen_config).build();
-    let key = CombinedKey::generate_secp256k1();
-    let enr = EnrBuilder::new("v4")
-        .ip4(Ipv4Addr::LOCALHOST)
-        .udp4(listen_port)
-        .build(&key)
-        .unwrap();
-=======
 async fn build_handler<P: ProtocolIdentity>(
     enr: Enr,
     key: CombinedKey,
@@ -62,9 +37,8 @@
     mpsc::Receiver<HandlerOut>,
     Handler,
 ) {
->>>>>>> 5a61b6bb
     let mut listen_sockets = SmallVec::default();
-    listen_sockets.push((Ipv4Addr::LOCALHOST, listen_port).into());
+    listen_sockets.push((Ipv4Addr::LOCALHOST, 9000).into());
     let node_id = enr.node_id();
     let filter_expected_responses = Arc::new(RwLock::new(HashMap::new()));
 
@@ -89,10 +63,9 @@
 
         Socket::new::<P>(socket_config).await.unwrap()
     };
-<<<<<<< HEAD
-    let (handler_sender, service_recv) = mpsc::unbounded_channel();
+    let (handler_send, service_recv) = mpsc::unbounded_channel();
     let (service_send, handler_recv) = mpsc::channel(50);
-    let (exit_tx, exit) = oneshot::channel();
+    let (exit_sender, exit) = oneshot::channel();
 
     let nat = Nat::new(
         &listen_sockets,
@@ -103,42 +76,6 @@
         config.session_cache_capacity,
         None,
     );
-
-    (
-        Handler {
-            request_retries: config.request_retries,
-            node_id,
-            enr: Arc::new(RwLock::new(enr)),
-            key: Arc::new(RwLock::new(key)),
-            active_requests: ActiveRequests::new(config.request_timeout),
-            pending_requests: HashMap::new(),
-            filter_expected_responses,
-            sessions: LruTimeCache::new(
-                config.session_timeout,
-                Some(config.session_cache_capacity),
-            ),
-            one_time_sessions: LruTimeCache::new(
-                Duration::from_secs(ONE_TIME_SESSION_TIMEOUT),
-                Some(ONE_TIME_SESSION_CACHE_CAPACITY),
-            ),
-            active_challenges: HashMapDelay::new(config.request_timeout),
-            service_recv,
-            service_send,
-            listen_sockets,
-            socket,
-            nat,
-            exit,
-        },
-        MockService {
-            tx: handler_sender,
-            rx: handler_recv,
-            exit_tx,
-        },
-    )
-=======
-    let (handler_send, service_recv) = mpsc::unbounded_channel();
-    let (service_send, handler_recv) = mpsc::channel(50);
-    let (exit_sender, exit) = oneshot::channel();
 
     let handler = Handler {
         request_retries: config.request_retries,
@@ -158,10 +95,10 @@
         service_send,
         listen_sockets,
         socket,
+        nat,
         exit,
     };
     (exit_sender, handler_send, handler_recv, handler)
->>>>>>> 5a61b6bb
 }
 
 macro_rules! arc_rw {
@@ -375,19 +312,12 @@
 
     let receiver_ops = async move {
         loop {
-<<<<<<< HEAD
-            match receiver_handler.recv().await {
+            match receiver_recv.recv().await {
                 Some(HandlerOut::RequestEnr(EnrRequestData::WhoAreYou(wru_ref))) => {
-                    let _ = recv_send.send(HandlerIn::EnrResponse(
+                    let _ = receiver_send.send(HandlerIn::EnrResponse(
                         Some(sender_enr.clone()),
                         EnrRequestData::WhoAreYou(wru_ref),
                     ));
-=======
-            match receiver_recv.recv().await {
-                Some(HandlerOut::WhoAreYou(wru_ref)) => {
-                    let _ =
-                        receiver_send.send(HandlerIn::WhoAreYou(wru_ref, Some(sender_enr.clone())));
->>>>>>> 5a61b6bb
                 }
                 Some(HandlerOut::Request(addr, request)) => {
                     assert_eq!(request, recv_send_message);
@@ -665,9 +595,6 @@
 
 #[tokio::test]
 async fn remove_one_time_session() {
-<<<<<<< HEAD
-    let (mut handler, _) = build_handler::<DefaultProtocolId>().await;
-=======
     let config = ConfigBuilder::new(ListenConfig::default()).build();
     let key = CombinedKey::generate_secp256k1();
     let enr = Enr::builder()
@@ -676,7 +603,6 @@
         .build(&key)
         .unwrap();
     let (_, _, _, mut handler) = build_handler::<DefaultProtocolId>(enr, key, config).await;
->>>>>>> 5a61b6bb
 
     let enr = {
         let key = CombinedKey::generate_secp256k1();
@@ -711,258 +637,6 @@
     assert_eq!(0, handler.one_time_sessions.len());
 }
 
-<<<<<<< HEAD
-#[tokio::test(flavor = "multi_thread")]
-async fn nat_hole_punch_relay() {
-    init();
-
-    // Relay
-    let listen_config = ListenConfig::default().with_ipv4(Ipv4Addr::LOCALHOST, 9901);
-    let (mut handler, mock_service) =
-        build_handler_with_listen_config::<DefaultProtocolId>(listen_config).await;
-    let relay_addr = handler.enr.read().udp4_socket().unwrap().into();
-    let relay_node_id = handler.enr.read().node_id();
-
-    // Initiator
-    let inr_enr = {
-        let key = CombinedKey::generate_secp256k1();
-        EnrBuilder::new("v4")
-            .ip4(Ipv4Addr::LOCALHOST)
-            .udp4(9011)
-            .build(&key)
-            .unwrap()
-    };
-    let inr_addr = inr_enr.udp4_socket().unwrap().into();
-    let inr_node_id = inr_enr.node_id();
-
-    let initr_node_address = NodeAddress::new(inr_addr, inr_enr.node_id());
-    handler
-        .sessions
-        .insert(initr_node_address, build_dummy_session());
-
-    let inr_socket = UdpSocket::bind(inr_addr)
-        .await
-        .expect("should bind to initiator socket");
-
-    // Target
-    let tgt_enr = {
-        let key = CombinedKey::generate_secp256k1();
-        EnrBuilder::new("v4")
-            .ip4(Ipv4Addr::LOCALHOST)
-            .udp4(9012)
-            .build(&key)
-            .unwrap()
-    };
-    let tgt_addr = tgt_enr.udp4_socket().unwrap().into();
-    let tgt_node_id = tgt_enr.node_id();
-
-    let tgt_node_address = NodeAddress::new(tgt_addr, tgt_enr.node_id());
-    handler
-        .sessions
-        .insert(tgt_node_address, build_dummy_session());
-
-    let tgt_socket = UdpSocket::bind(tgt_addr)
-        .await
-        .expect("should bind to target socket");
-
-    // Relay handle
-    let relay_handle = tokio::spawn(async move { handler.start::<DefaultProtocolId>().await });
-
-    // Relay mock service
-    let tgt_enr_clone = tgt_enr.clone();
-    let tx = mock_service.tx;
-    let mut rx = mock_service.rx;
-    let mock_service_handle = tokio::spawn(async move {
-        let service_msg = rx.recv().await.expect("should receive service message");
-        match service_msg {
-            HandlerOut::RequestEnr(EnrRequestData::Nat(relay_init)) => tx
-                .send(HandlerIn::EnrResponse(
-                    Some(tgt_enr_clone),
-                    EnrRequestData::Nat(relay_init),
-                ))
-                .expect("should send message to handler"),
-            _ => panic!("service message should be 'find hole punch enr'"),
-        }
-    });
-
-    // Initiator handle
-    let relay_init_notif =
-        RelayInitNotification::new(inr_enr.clone(), tgt_node_id, MessageNonce::default());
-
-    let inr_handle = tokio::spawn(async move {
-        let mut session = build_dummy_session();
-        let packet = session
-            .encrypt_session_message::<DefaultProtocolId>(inr_node_id, &relay_init_notif.encode())
-            .expect("should encrypt notification");
-        let encoded_packet = packet.encode::<DefaultProtocolId>(&relay_node_id);
-
-        inr_socket
-            .send_to(&encoded_packet, relay_addr)
-            .await
-            .expect("should relay init notification to relay")
-    });
-
-    // Target handle
-    let relay_exit = mock_service.exit_tx;
-    let tgt_handle = tokio::spawn(async move {
-        let mut buffer = [0; MAX_PACKET_SIZE];
-        let res = tgt_socket
-            .recv_from(&mut buffer)
-            .await
-            .expect("should read bytes from socket");
-
-        drop(relay_exit);
-
-        (res, buffer)
-    });
-
-    // Join all handles
-    let (inr_res, relay_res, tgt_res, mock_service_res) =
-        tokio::join!(inr_handle, relay_handle, tgt_handle, mock_service_handle);
-
-    inr_res.unwrap();
-    relay_res.unwrap();
-    mock_service_res.unwrap();
-
-    let ((length, src), buffer) = tgt_res.unwrap();
-
-    assert_eq!(src, relay_addr);
-
-    let (packet, aad) = Packet::decode::<DefaultProtocolId>(&tgt_enr.node_id(), &buffer[..length])
-        .expect("should decode packet");
-    let Packet {
-        header, message, ..
-    } = packet;
-    let PacketHeader {
-        kind,
-        message_nonce,
-        ..
-    } = header;
-
-    assert_eq!(
-        PacketKind::SessionMessage {
-            src_id: relay_node_id
-        },
-        kind
-    );
-
-    let decrypted_message = build_dummy_session()
-        .decrypt_message(message_nonce, &message, &aad)
-        .expect("should decrypt message");
-    match Message::decode(&decrypted_message).expect("should decode message") {
-        Message::RelayMsgNotification(relay_msg) => {
-            let (enr, _) = relay_msg.into();
-            assert_eq!(inr_enr, enr)
-        }
-        _ => panic!("message should decode to a relay msg notification"),
-    }
-}
-
-#[tokio::test(flavor = "multi_thread")]
-async fn nat_hole_punch_target() {
-    init();
-
-    // Target
-    let listen_config = ListenConfig::default().with_ipv4(Ipv4Addr::LOCALHOST, 9902);
-    let (mut handler, mock_service) =
-        build_handler_with_listen_config::<DefaultProtocolId>(listen_config).await;
-    let tgt_addr = handler.enr.read().udp4_socket().unwrap().into();
-    let tgt_node_id = handler.enr.read().node_id();
-    handler.nat.is_behind_nat = Some(true);
-
-    // Relay
-    let relay_enr = {
-        let key = CombinedKey::generate_secp256k1();
-        EnrBuilder::new("v4")
-            .ip4(Ipv4Addr::LOCALHOST)
-            .udp4(9022)
-            .build(&key)
-            .unwrap()
-    };
-    let relay_addr = relay_enr.udp4_socket().unwrap().into();
-    let relay_node_id = relay_enr.node_id();
-
-    let relay_node_address = NodeAddress::new(relay_addr, relay_node_id);
-    handler
-        .sessions
-        .insert(relay_node_address, build_dummy_session());
-
-    let relay_socket = UdpSocket::bind(relay_addr)
-        .await
-        .expect("should bind to target socket");
-
-    // Initiator
-    let inr_enr = {
-        let key = CombinedKey::generate_secp256k1();
-        EnrBuilder::new("v4")
-            .ip4(Ipv4Addr::LOCALHOST)
-            .udp4(9021)
-            .build(&key)
-            .unwrap()
-    };
-    let inr_addr = inr_enr.udp4_socket().unwrap();
-    let inr_node_id = inr_enr.node_id();
-    let inr_nonce: MessageNonce = [1; MESSAGE_NONCE_LENGTH];
-
-    let inr_socket = UdpSocket::bind(inr_addr)
-        .await
-        .expect("should bind to initiator socket");
-
-    // Target handle
-    let tgt_handle = tokio::spawn(async move { handler.start::<DefaultProtocolId>().await });
-
-    // Relay handle
-    let relay_msg_notif = RelayMsgNotification::new(inr_enr.clone(), inr_nonce);
-
-    let relay_handle = tokio::spawn(async move {
-        let mut session = build_dummy_session();
-        let packet = session
-            .encrypt_session_message::<DefaultProtocolId>(relay_node_id, &relay_msg_notif.encode())
-            .expect("should encrypt notification");
-        let encoded_packet = packet.encode::<DefaultProtocolId>(&tgt_node_id);
-
-        relay_socket
-            .send_to(&encoded_packet, tgt_addr)
-            .await
-            .expect("should relay init notification to relay")
-    });
-
-    // Initiator handle
-    let target_exit = mock_service.exit_tx;
-    let inr_handle = tokio::spawn(async move {
-        let mut buffer = [0; MAX_PACKET_SIZE];
-        let res = inr_socket
-            .recv_from(&mut buffer)
-            .await
-            .expect("should read bytes from socket");
-
-        drop(target_exit);
-
-        (res, buffer)
-    });
-
-    // Join all handles
-    let (tgt_res, relay_res, inr_res) = tokio::join!(tgt_handle, relay_handle, inr_handle);
-
-    tgt_res.unwrap();
-    relay_res.unwrap();
-
-    let ((length, src), buffer) = inr_res.unwrap();
-
-    assert_eq!(src, tgt_addr);
-
-    let (packet, _aad) = Packet::decode::<DefaultProtocolId>(&inr_node_id, &buffer[..length])
-        .expect("should decode packet");
-    let Packet { header, .. } = packet;
-    let PacketHeader {
-        kind,
-        message_nonce,
-        ..
-    } = header;
-
-    assert!(kind.is_whoareyou());
-    assert_eq!(message_nonce, inr_nonce)
-=======
 // Tests replaying active requests.
 //
 // In this test, Receiver's session expires and Receiver returns WHOAREYOU.
@@ -1140,9 +814,12 @@
         let mut message_count = 0usize;
         loop {
             match receiver_recv.recv().await {
-                Some(HandlerOut::WhoAreYou(wru_ref)) => {
+                Some(HandlerOut::RequestEnr(enr_request_data)) => {
                     receiver_send
-                        .send(HandlerIn::WhoAreYou(wru_ref, Some(sender_enr.clone())))
+                        .send(HandlerIn::EnrResponse(
+                            Some(sender_enr.clone()),
+                            enr_request_data,
+                        ))
                         .unwrap();
                 }
                 Some(HandlerOut::Request(addr, request)) => {
@@ -1334,9 +1011,12 @@
         let mut message_count = 0usize;
         loop {
             match receiver_recv.recv().await {
-                Some(HandlerOut::WhoAreYou(wru_ref)) => {
+                Some(HandlerOut::RequestEnr(enr_request_data)) => {
                     receiver_send
-                        .send(HandlerIn::WhoAreYou(wru_ref, Some(sender_enr.clone())))
+                        .send(HandlerIn::EnrResponse(
+                            Some(sender_enr.clone()),
+                            enr_request_data,
+                        ))
                         .unwrap();
                 }
                 Some(HandlerOut::Request(addr, request)) => {
@@ -1375,5 +1055,273 @@
             panic!("Test timed out");
         }
     }
->>>>>>> 5a61b6bb
+}
+
+#[tokio::test(flavor = "multi_thread")]
+async fn nat_hole_punch_relay() {
+    init();
+
+    // Relay
+    let (relay_exit, relay_send, mut relay_recv, mut handler) = {
+        let key = CombinedKey::generate_secp256k1();
+        let enr = Enr::builder()
+            .ip4(Ipv4Addr::LOCALHOST)
+            .udp4(9901)
+            .build(&key)
+            .unwrap();
+        let listen_config =
+            ListenConfig::default().with_ipv4(enr.ip4().unwrap(), enr.udp4().unwrap());
+        let config = ConfigBuilder::new(listen_config).build();
+        build_handler::<DefaultProtocolId>(enr, key, config).await
+    };
+    let relay_addr = handler.enr.read().udp4_socket().unwrap().into();
+    let relay_node_id = handler.enr.read().node_id();
+
+    // Initiator
+    let inr_enr = {
+        let key = CombinedKey::generate_secp256k1();
+        Enr::builder()
+            .ip4(Ipv4Addr::LOCALHOST)
+            .udp4(9011)
+            .build(&key)
+            .unwrap()
+    };
+    let inr_addr = inr_enr.udp4_socket().unwrap().into();
+    let inr_node_id = inr_enr.node_id();
+
+    let initr_node_address = NodeAddress::new(inr_addr, inr_enr.node_id());
+    handler
+        .sessions
+        .insert(initr_node_address, build_dummy_session());
+
+    let inr_socket = UdpSocket::bind(inr_addr)
+        .await
+        .expect("should bind to initiator socket");
+
+    // Target
+    let tgt_enr = {
+        let key = CombinedKey::generate_secp256k1();
+        Enr::builder()
+            .ip4(Ipv4Addr::LOCALHOST)
+            .udp4(9012)
+            .build(&key)
+            .unwrap()
+    };
+    let tgt_addr = tgt_enr.udp4_socket().unwrap().into();
+    let tgt_node_id = tgt_enr.node_id();
+
+    let tgt_node_address = NodeAddress::new(tgt_addr, tgt_enr.node_id());
+    handler
+        .sessions
+        .insert(tgt_node_address, build_dummy_session());
+
+    let tgt_socket = UdpSocket::bind(tgt_addr)
+        .await
+        .expect("should bind to target socket");
+
+    // Relay handle
+    let relay_handle = tokio::spawn(async move { handler.start::<DefaultProtocolId>().await });
+
+    // Relay mock service
+    let tgt_enr_clone = tgt_enr.clone();
+    let mock_service_handle = tokio::spawn(async move {
+        let service_msg = relay_recv
+            .recv()
+            .await
+            .expect("should receive service message");
+        match service_msg {
+            HandlerOut::RequestEnr(EnrRequestData::Nat(relay_init)) => relay_send
+                .send(HandlerIn::EnrResponse(
+                    Some(tgt_enr_clone),
+                    EnrRequestData::Nat(relay_init),
+                ))
+                .expect("should send message to handler"),
+            _ => panic!("service message should be 'find hole punch enr'"),
+        }
+    });
+
+    // Initiator handle
+    let relay_init_notif =
+        RelayInitNotification::new(inr_enr.clone(), tgt_node_id, MessageNonce::default());
+
+    let inr_handle = tokio::spawn(async move {
+        let mut session = build_dummy_session();
+        let packet = session
+            .encrypt_session_message::<DefaultProtocolId>(inr_node_id, &relay_init_notif.encode())
+            .expect("should encrypt notification");
+        let encoded_packet = packet.encode::<DefaultProtocolId>(&relay_node_id);
+
+        inr_socket
+            .send_to(&encoded_packet, relay_addr)
+            .await
+            .expect("should relay init notification to relay")
+    });
+
+    // Target handle
+    let tgt_handle = tokio::spawn(async move {
+        let mut buffer = [0; MAX_PACKET_SIZE];
+        let res = tgt_socket
+            .recv_from(&mut buffer)
+            .await
+            .expect("should read bytes from socket");
+
+        drop(relay_exit);
+
+        (res, buffer)
+    });
+
+    // Join all handles
+    let (inr_res, relay_res, tgt_res, mock_service_res) =
+        tokio::join!(inr_handle, relay_handle, tgt_handle, mock_service_handle);
+
+    inr_res.unwrap();
+    relay_res.unwrap();
+    mock_service_res.unwrap();
+
+    let ((length, src), buffer) = tgt_res.unwrap();
+
+    assert_eq!(src, relay_addr);
+
+    let (packet, aad) = Packet::decode::<DefaultProtocolId>(&tgt_enr.node_id(), &buffer[..length])
+        .expect("should decode packet");
+    let Packet {
+        header, message, ..
+    } = packet;
+    let PacketHeader {
+        kind,
+        message_nonce,
+        ..
+    } = header;
+
+    assert_eq!(
+        PacketKind::SessionMessage {
+            src_id: relay_node_id
+        },
+        kind
+    );
+
+    let decrypted_message = build_dummy_session()
+        .decrypt_message(message_nonce, &message, &aad)
+        .expect("should decrypt message");
+    match Message::decode(&decrypted_message).expect("should decode message") {
+        Message::RelayMsgNotification(relay_msg) => {
+            let (enr, _) = relay_msg.into();
+            assert_eq!(inr_enr, enr)
+        }
+        _ => panic!("message should decode to a relay msg notification"),
+    }
+}
+
+#[tokio::test(flavor = "multi_thread")]
+async fn nat_hole_punch_target() {
+    init();
+
+    // Target
+    let (target_exit, _, _, mut handler) = {
+        let key = CombinedKey::generate_secp256k1();
+        let enr = Enr::builder()
+            .ip4(Ipv4Addr::LOCALHOST)
+            .udp4(9902)
+            .build(&key)
+            .unwrap();
+        let listen_config =
+            ListenConfig::default().with_ipv4(enr.ip4().unwrap(), enr.udp4().unwrap());
+        let config = ConfigBuilder::new(listen_config).build();
+        build_handler::<DefaultProtocolId>(enr, key, config).await
+    };
+    let tgt_addr = handler.enr.read().udp4_socket().unwrap().into();
+    let tgt_node_id = handler.enr.read().node_id();
+    handler.nat.is_behind_nat = Some(true);
+
+    // Relay
+    let relay_enr = {
+        let key = CombinedKey::generate_secp256k1();
+        Enr::builder()
+            .ip4(Ipv4Addr::LOCALHOST)
+            .udp4(9022)
+            .build(&key)
+            .unwrap()
+    };
+    let relay_addr = relay_enr.udp4_socket().unwrap().into();
+    let relay_node_id = relay_enr.node_id();
+
+    let relay_node_address = NodeAddress::new(relay_addr, relay_node_id);
+    handler
+        .sessions
+        .insert(relay_node_address, build_dummy_session());
+
+    let relay_socket = UdpSocket::bind(relay_addr)
+        .await
+        .expect("should bind to target socket");
+
+    // Initiator
+    let inr_enr = {
+        let key = CombinedKey::generate_secp256k1();
+        Enr::builder()
+            .ip4(Ipv4Addr::LOCALHOST)
+            .udp4(9021)
+            .build(&key)
+            .unwrap()
+    };
+    let inr_addr = inr_enr.udp4_socket().unwrap();
+    let inr_node_id = inr_enr.node_id();
+    let inr_nonce: MessageNonce = [1; MESSAGE_NONCE_LENGTH];
+
+    let inr_socket = UdpSocket::bind(inr_addr)
+        .await
+        .expect("should bind to initiator socket");
+
+    // Target handle
+    let tgt_handle = tokio::spawn(async move { handler.start::<DefaultProtocolId>().await });
+
+    // Relay handle
+    let relay_msg_notif = RelayMsgNotification::new(inr_enr.clone(), inr_nonce);
+
+    let relay_handle = tokio::spawn(async move {
+        let mut session = build_dummy_session();
+        let packet = session
+            .encrypt_session_message::<DefaultProtocolId>(relay_node_id, &relay_msg_notif.encode())
+            .expect("should encrypt notification");
+        let encoded_packet = packet.encode::<DefaultProtocolId>(&tgt_node_id);
+
+        relay_socket
+            .send_to(&encoded_packet, tgt_addr)
+            .await
+            .expect("should relay init notification to relay")
+    });
+
+    // Initiator handle
+    let inr_handle = tokio::spawn(async move {
+        let mut buffer = [0; MAX_PACKET_SIZE];
+        let res = inr_socket
+            .recv_from(&mut buffer)
+            .await
+            .expect("should read bytes from socket");
+
+        drop(target_exit);
+
+        (res, buffer)
+    });
+
+    // Join all handles
+    let (tgt_res, relay_res, inr_res) = tokio::join!(tgt_handle, relay_handle, inr_handle);
+
+    tgt_res.unwrap();
+    relay_res.unwrap();
+
+    let ((length, src), buffer) = inr_res.unwrap();
+
+    assert_eq!(src, tgt_addr);
+
+    let (packet, _aad) = Packet::decode::<DefaultProtocolId>(&inr_node_id, &buffer[..length])
+        .expect("should decode packet");
+    let Packet { header, .. } = packet;
+    let PacketHeader {
+        kind,
+        message_nonce,
+        ..
+    } = header;
+
+    assert!(kind.is_whoareyou());
+    assert_eq!(message_nonce, inr_nonce)
 }