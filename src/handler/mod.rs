//! Session and packet handling for the Discv5 Discovery service.
//!
//! The [`Handler`] is responsible for establishing and maintaining sessions with
//! connected/discovered nodes. Each node, identified by it's [`NodeId`] is associated with a
//! [`Session`]. This service drives the handshakes for establishing the sessions and associated
//! logic for sending/requesting initial connections/ENR's to/from unknown peers.
//!
//! The [`Handler`] also manages the timeouts for each request and reports back RPC failures,
//! and received messages. Messages are encrypted and decrypted using the
//! associated [`Session`] for each node.
//!
//! An ongoing established connection is abstractly represented by a [`Session`]. A node that provides an ENR with an
//! IP address/port that doesn't match the source, is considered invalid. A node that doesn't know
//! their external contactable addresses should set their ENR IP field to `None`.
//!
//! The Handler also routinely checks the timeouts for banned nodes and removes them from the
//! banned list once their ban expires.
//!
//! # Usage
//!
//! Interacting with a handler is done via channels. A Handler is spawned using the [`spawn()`]
//! function. This returns an exit channel, a sending and receiving channel respectively. If the
//! exit channel is dropped or fired, the handler task gets shutdown.
//!
//! Requests to the handler can be made via the sending channel using a [`HandlerRequest`].
//! Responses come by the receiving channel in the form of a [`HandlerResponse`].
use crate::{
    config::Discv5Config,
    discv5::PERMIT_BAN_LIST,
    error::{Discv5Error, RequestError},
    packet::{ChallengeData, IdNonce, MessageNonce, Packet, PacketKind},
    rpc::{Message, Request, RequestBody, RequestId, Response, ResponseBody},
    socket,
    socket::{FilterConfig, Socket},
    Enr,
};
use enr::{CombinedKey, NodeId};
use futures::prelude::*;
use lru_time_cache::LruCache;
use parking_lot::RwLock;
use std::{
    collections::HashMap,
    convert::TryFrom,
    default::Default,
    net::SocketAddr,
    sync::{atomic::Ordering, Arc},
    time::{Duration, Instant},
};
use tokio::sync::{mpsc, oneshot};
use tracing::{debug, error, trace, warn};

mod crypto;
mod hashmap_delay;
mod session;
mod tests;

pub use crate::node_info::{NodeAddress, NodeContact};

use crate::metrics::METRICS;

use hashmap_delay::HashMapDelay;
use session::Session;

// The time interval to check banned peer timeouts and unban peers when the timeout has elapsed (in
// seconds).
const BANNED_NODES_CHECK: u64 = 300; // Check every 5 minutes.

/// Events sent to the handler to be executed.
#[derive(Debug, Clone, PartialEq)]
#[allow(clippy::large_enum_variant)]
pub enum HandlerRequest {
    /// Sends a `Request` to a `NodeContact`. A `NodeContact` is an abstract type
    /// that allows for either an ENR to be sent or a `Raw` type which represents an `SocketAddr`,
    /// `PublicKey` and `NodeId`. This type can be created from MultiAddrs and MultiAddr strings
    /// for some keys.
    ///
    /// This permits us to send messages to nodes without knowing their ENR. In this case their ENR
    /// will be requested during the handshake.
    ///
    /// A Request is flagged and permits responses through the packet filter.
    ///
    /// Note: To update an ENR for an unknown node, we request a FINDNODE with distance 0 to the
    /// `NodeContact` we know of.
    Request(NodeContact, Box<Request>),

    /// Send a response to a received request to a particular node.
    ///
    /// The handler does not keep state of requests, so the application layer must send the
    /// response back to the `NodeAddress` from which the request was received.
    Response(NodeAddress, Box<Response>),

    /// A Random packet has been received and we have requested the application layer to inform
    /// us what the highest known ENR is for this node.
    /// The `WhoAreYouRef` is sent out in the `HandlerResponse::WhoAreYou` event and should
    /// be returned here to submit the application's response.
    WhoAreYou(WhoAreYouRef, Option<Enr>),
}

/// The outputs provided by the `Handler`.
#[derive(Debug, Clone, PartialEq)]
pub enum HandlerResponse {
    /// A session has been established with a node.
    ///
    /// A session is only considered established once we have received a signed ENR from the
    /// node and received messages from it's `SocketAddr` matching it's ENR fields.
    Established(Enr, ConnectionDirection),

    /// A Request has been received.
    Request(NodeAddress, Box<Request>),

    /// A Response has been received.
    Response(NodeAddress, Box<Response>),

    /// An unknown source has requested information from us. Return the reference with the known
    /// ENR of this node (if known). See the `HandlerRequest::WhoAreYou` variant.
    WhoAreYou(WhoAreYouRef),

    /// An RPC request failed.
    ///
    /// This returns the request ID and an error indicating why the request failed.
    RequestFailed(RequestId, RequestError),
}

/// How we connected to the node.
#[derive(PartialEq, Eq, Debug, Copy, Clone)]
pub enum ConnectionDirection {
    /// The node contacted us.
    Incoming,
    /// We contacted the node.
    Outgoing,
}

/// A reference for the application layer to send back when the handler requests any known
/// ENR for the NodeContact.
#[derive(Debug, Clone, PartialEq)]
pub struct WhoAreYouRef(pub NodeAddress, MessageNonce);

#[derive(Debug)]
/// A Challenge (WHOAREYOU) object used to handle and send WHOAREYOU requests.
pub struct Challenge {
    /// The challenge data received from the node.
    data: ChallengeData,
    /// The remote's ENR if we know it. We can receive a challenge from an unknown node.
    remote_enr: Option<Enr>,
}

/// A request to a node that we are waiting for a response.
#[derive(Debug)]
pub(crate) struct RequestCall {
    contact: NodeContact,
    /// The raw discv5 packet sent.
    packet: Packet,
    /// The unencrypted message. Required if need to re-encrypt and re-send.
    request: Request,
    /// Handshakes attempted.
    handshake_sent: bool,
    /// The number of times this request has been re-sent.
    retries: u8,
    /// If we receive a Nodes Response with a total greater than 1. This keeps track of the
    /// remaining responses expected.
    remaining_responses: Option<u64>,
    /// Signifies if we are initiating the session with a random packet. This is only used to
    /// determine the connection direction of the session.
    initiating_session: bool,
}

impl RequestCall {
    fn new(
        contact: NodeContact,
        packet: Packet,
        request: Request,
        initiating_session: bool,
    ) -> Self {
        RequestCall {
            contact,
            packet,
            request,
            handshake_sent: false,
            retries: 1,
            remaining_responses: None,
            initiating_session,
        }
    }

    fn id(&self) -> &RequestId {
        &self.request.id
    }
}

/// Process to handle handshakes and sessions established from raw RPC communications between nodes.
pub struct Handler {
    /// Configuration for the discv5 service.
    request_retries: u8,
    /// The local node id to save unnecessary read locks on the ENR. The NodeID should not change
    /// during the operation of the server.
    node_id: NodeId,
    /// The local ENR.
    enr: Arc<RwLock<Enr>>,
    /// The key to sign the ENR and set up encrypted communication with peers.
    key: Arc<RwLock<CombinedKey>>,
    /// Pending raw requests. A list of raw messages we are awaiting a response from the remote.
    active_requests: HashMapDelay<NodeAddress, RequestCall>,
    // WHOAREYOU messages do not include the source node id. We therefore maintain another
    // mapping of active_requests via message_nonce. This allows us to match WHOAREYOU
    // requests with active requests sent.
    /// A mapping of all pending active raw requests message nonces to their NodeAddress.
    active_requests_nonce_mapping: HashMap<MessageNonce, NodeAddress>,
    /// The expected responses by SocketAddr which allows packets to pass the underlying filter.
    filter_expected_responses: Arc<RwLock<HashMap<SocketAddr, usize>>>,
    /// Requests awaiting a handshake completion.
    pending_requests: HashMap<NodeAddress, Vec<(NodeContact, Request)>>,
    /// Currently in-progress handshakes with peers.
    active_challenges: LruCache<NodeAddress, Challenge>,
    /// Established sessions with peers.
    sessions: LruCache<NodeAddress, Session>,
    /// The channel that receives requests from the application layer.
    inbound_channel: mpsc::UnboundedReceiver<HandlerRequest>,
    /// The channel to send responses to the application layer.
    outbound_channel: mpsc::Sender<HandlerResponse>,
    /// The listening socket to filter out any attempted requests to self.
    listen_socket: SocketAddr,
    /// The discovery v5 UDP socket tasks.
    socket: Socket,
    /// Exit channel to shutdown the handler.
    exit: oneshot::Receiver<()>,
}

type HandlerReturn = (
    oneshot::Sender<()>,
    mpsc::UnboundedSender<HandlerRequest>,
    mpsc::Receiver<HandlerResponse>,
);
impl Handler {
    /// A new Session service which instantiates the UDP socket send/recv tasks.
    pub async fn spawn(
        enr: Arc<RwLock<Enr>>,
        key: Arc<RwLock<CombinedKey>>,
        listen_socket: SocketAddr,
        config: Discv5Config,
    ) -> Result<HandlerReturn, std::io::Error> {
        let (exit_sender, exit) = oneshot::channel();
        // create the channels to send/receive messages from the application
        let (inbound_send, inbound_channel) = mpsc::unbounded_channel();
        let (outbound_channel, outbound_recv) = mpsc::channel(50);

        // Creates a SocketConfig to pass to the underlying UDP socket tasks.

        // Lets the underlying filter know that we are expecting a packet from this source.
        let filter_expected_responses = Arc::new(RwLock::new(HashMap::new()));

        // The local node id
        let node_id = enr.read().node_id();

        // enable the packet filter if required

        let filter_config = FilterConfig {
            enabled: config.enable_packet_filter,
            rate_limiter: config.filter_rate_limiter.clone(),
            max_nodes_per_ip: config.filter_max_nodes_per_ip,
            max_bans_per_ip: config.filter_max_bans_per_ip,
        };

        let socket_config = socket::SocketConfig {
            executor: config.executor.clone().expect("Executor must exist"),
            socket_addr: listen_socket,
            filter_config,
            local_node_id: node_id,
            expected_responses: filter_expected_responses.clone(),
            ban_duration: config.ban_duration,
        };

        // Attempt to bind to the socket before spinning up the send/recv tasks.
        let socket = socket::Socket::new_socket(&socket_config.socket_addr).await?;

        config
            .executor
            .clone()
            .expect("Executor must be present")
            .spawn(Box::pin(async move {
                let socket = match socket::Socket::new(socket, socket_config) {
                    Ok(v) => v,
                    Err(e) => {
                        error!("Could not bind UDP socket. {}", e);
                        return;
                    }
                };

                let mut handler = Handler {
                    request_retries: config.request_retries,
                    node_id,
                    enr,
                    key,
                    active_requests: HashMapDelay::new(config.request_timeout),
                    active_requests_nonce_mapping: HashMap::new(),
                    pending_requests: HashMap::new(),
                    filter_expected_responses,
                    sessions: LruCache::with_expiry_duration_and_capacity(
                        config.session_timeout,
                        config.session_cache_capacity,
                    ),
                    active_challenges: LruCache::with_expiry_duration(config.request_timeout * 2),
                    inbound_channel,
                    outbound_channel,
                    listen_socket,
                    socket,
                    exit,
                };
                debug!("Handler Starting");
                handler.start().await;
            }));

        Ok((exit_sender, inbound_send, outbound_recv))
    }

    /// The main execution loop for the handler.
    async fn start(&mut self) {
        let mut banned_nodes_check = tokio::time::interval(Duration::from_secs(BANNED_NODES_CHECK));

        loop {
            tokio::select! {
                Some(handler_request) = self.inbound_channel.recv() => {
                    match handler_request {
                        HandlerRequest::Request(contact, request) => {
                           let id = request.id.clone();
                           if let Err(request_error) =  self.send_request(contact, *request).await {
                               // If the sending failed report to the application
                               let _ = self.outbound_channel.send(HandlerResponse::RequestFailed(id, request_error)).await;
                           }
                        }
                        HandlerRequest::Response(dst, response) => self.send_response(dst, *response).await,
                        HandlerRequest::WhoAreYou(wru_ref, enr) => self.send_challenge(wru_ref, enr).await,
                    }
                }
                Some(inbound_packet) = self.socket.recv.recv() => {
                    self.process_inbound_packet(inbound_packet).await;
                }
                Some(Ok((node_address, pending_request))) = self.active_requests.next() => {
                    self.handle_request_timeout(node_address, pending_request).await;
                }
                _ = banned_nodes_check.tick() => self.unban_nodes_check(), // Unban nodes that are past the timeout
                _ = &mut self.exit => {
                    return;
                }
            }
        }
    }

    /// Processes an inbound decoded packet.
    async fn process_inbound_packet(&mut self, inbound_packet: socket::InboundPacket) {
        let message_nonce = inbound_packet.header.message_nonce;
        match inbound_packet.header.kind {
            PacketKind::WhoAreYou { enr_seq, .. } => {
                let challenge_data =
                    ChallengeData::try_from(inbound_packet.authenticated_data.as_slice())
                        .expect("Must be correct size");
                self.handle_challenge(
                    inbound_packet.src_address,
                    message_nonce,
                    enr_seq,
                    challenge_data,
                )
                .await
            }
            PacketKind::Handshake {
                src_id,
                id_nonce_sig,
                ephem_pubkey,
                enr_record,
            } => {
                let node_address = NodeAddress {
                    socket_addr: inbound_packet.src_address,
                    node_id: src_id,
                };
                self.handle_auth_message(
                    node_address,
                    message_nonce,
                    &id_nonce_sig,
                    &ephem_pubkey,
                    enr_record,
                    &inbound_packet.message,
                    &inbound_packet.authenticated_data, // This is required for authenticated data in decryption.
                )
                .await
            }
            PacketKind::Message { src_id } => {
                let node_address = NodeAddress {
                    socket_addr: inbound_packet.src_address,
                    node_id: src_id,
                };
                self.handle_message(
                    node_address,
                    message_nonce,
                    &inbound_packet.message,
                    &inbound_packet.authenticated_data,
                )
                .await
            }
        }
    }

    fn remove_expected_response(&mut self, socket_addr: SocketAddr) {
        if let std::collections::hash_map::Entry::Occupied(mut entry) =
            self.filter_expected_responses.write().entry(socket_addr)
        {
            let count = entry.get_mut();
            *count = count.saturating_sub(1);
            if count == &0 {
                entry.remove();
            }
        }
    }

    fn add_expected_response(&mut self, socket_addr: SocketAddr) {
        *self
            .filter_expected_responses
            .write()
            .entry(socket_addr)
            .or_default() += 1;
    }

    /// A request has timed out.
    async fn handle_request_timeout(
        &mut self,
        node_address: NodeAddress,
        mut request_call: RequestCall,
    ) {
        if request_call.retries >= self.request_retries {
            trace!("Request timed out with {}", node_address);
            // Remove the request from the awaiting packet_filter
            // Remove the associated nonce mapping.
            self.active_requests_nonce_mapping
                .remove(request_call.packet.message_nonce());
            self.remove_expected_response(node_address.socket_addr);
            // The request has timed out. We keep any established session for future use.
            self.fail_request(request_call, RequestError::Timeout, false)
                .await;
        } else {
            // increment the request retry count and restart the timeout
            trace!(
                "Resending message: {} to {}",
                request_call.request,
                node_address
            );
            self.send(node_address.clone(), request_call.packet.clone())
                .await;
            request_call.retries += 1;
            self.active_requests.insert(node_address, request_call);
        }
    }

    /// Sends a `Request` to a node.
    async fn send_request(
        &mut self,
        contact: NodeContact,
        request: Request,
    ) -> Result<(), RequestError> {
        let node_address = contact
            .node_address()
            .map_err(|e| RequestError::InvalidEnr(e.into()))?;

        if node_address.socket_addr == self.listen_socket {
            debug!("Filtered request to self");
            return Err(RequestError::SelfRequest);
        }

        // If there is already an active request for this node, add to pending requests
        if self.active_requests.get(&node_address).is_some() {
            trace!("Request queued for node: {}", node_address);
            self.pending_requests
                .entry(node_address)
                .or_insert_with(Vec::new)
                .push((contact, request));
            return Ok(());
        }

        let (packet, initiating_session) = {
            if let Some(session) = self.sessions.get_mut(&node_address) {
                // Encrypt the message and send
                let packet = session
                    .encrypt_message(self.node_id, &request.clone().encode())
                    .map_err(|e| RequestError::EncryptionFailed(format!("{:?}", e)))?;
                (packet, false)
            } else {
                // No session exists, start a new handshake
                trace!(
                    "Starting session. Sending random packet to: {}",
                    node_address
                );
                let packet = Packet::new_random(&self.node_id)
                    .map_err(|e| RequestError::EntropyFailure(e))?;
                // We are initiating a new session
                (packet, true)
            }
        };

        let call = RequestCall::new(contact, packet.clone(), request, initiating_session);
        // let the filter know we are expecting a response
        self.add_expected_response(node_address.socket_addr);
        let nonce = *packet.message_nonce();
        self.send(node_address.clone(), packet).await;

        self.active_requests_nonce_mapping
            .insert(nonce, node_address.clone());
        self.active_requests.insert(node_address, call);
        Ok(())
    }

    /// Sends an RPC Response.
    async fn send_response(&mut self, node_address: NodeAddress, response: Response) {
        // Check for an established session
        if let Some(session) = self.sessions.get_mut(&node_address) {
            // Encrypt the message and send
            let packet = match session.encrypt_message(self.node_id, &response.encode()) {
                Ok(packet) => packet,
                Err(e) => {
                    warn!("Could not encrypt response: {:?}", e);
                    return;
                }
            };
            self.send(node_address, packet).await;
        } else {
            // Either the session is being established or has expired. We simply drop the
            // response in this case.
            warn!(
                "Session is not established. Dropping response {} for node: {}",
                response, node_address.node_id
            );
        }
    }

    /// This is called in response to a `HandlerResponse::WhoAreYou` event. The applications finds the
    /// highest known ENR for a node then we respond to the node with a WHOAREYOU packet.
    async fn send_challenge(&mut self, wru_ref: WhoAreYouRef, remote_enr: Option<Enr>) {
        let node_address = wru_ref.0;
        let message_nonce = wru_ref.1;

        if self.active_challenges.peek(&node_address).is_some() {
            warn!("WHOAREYOU already sent. {}", node_address);
            return;
        }

        // Ignore this request if the session is already established
        if self.sessions.get(&node_address).is_some() {
            trace!(
                "Session already established. WHOAREYOU not sent to {}",
                node_address
            );
            return;
        }

        // It could be the case we have sent an ENR with an active request, however we consider
        // these independent as this is in response to an unknown packet. If the ENR it not in our
        // table (remote_enr is None) then we re-request the ENR to keep the session up to date.

        // send the challenge
        let enr_seq = remote_enr.clone().map_or_else(|| 0, |enr| enr.seq());
        let id_nonce: IdNonce = rand::random();
        let packet = Packet::new_whoareyou(message_nonce, id_nonce, enr_seq);
        let challenge_data = ChallengeData::try_from(packet.authenticated_data().as_slice())
            .expect("Must be the correct challenge size");
        debug!("Sending WHOAREYOU to {}", node_address);
        self.send(node_address.clone(), packet).await;
        self.active_challenges.insert(
            node_address,
            Challenge {
                data: challenge_data,
                remote_enr,
            },
        );
    }

    /* Packet Handling */

    /// Handles a WHOAREYOU packet that was received from the network.
    async fn handle_challenge(
        &mut self,
        src_address: SocketAddr,
        request_nonce: MessageNonce,
        enr_seq: u64,
        challenge_data: ChallengeData,
    ) {
        // Check that this challenge matches a known active request.
        // If this message passes all the requisite checks, a request call is returned.
        let mut request_call = {
            // Check for an active request
            let node_address = match self.active_requests_nonce_mapping.remove(&request_nonce) {
                Some(addr) => addr,
                None => {
                    trace!("Received a WHOAREYOU packet that references an unknown or expired request. Source {}, message_nonce {}", src_address, hex::encode(request_nonce));
                    return;
                }
            };

            // Verify that the src_addresses match
            if node_address.socket_addr != src_address {
                trace!("Received a WHOAREYOU packet for a message with a non-expected source. Source {}, expected_source: {} message_nonce {}", src_address, node_address.socket_addr, hex::encode(request_nonce));
                // add the mapping back
                self.active_requests_nonce_mapping
                    .insert(request_nonce, node_address);
                return;
            }

            // Obtain the request from the mapping. This must exist, otherwise there is a
            // serious coding error. The active_requests_nonce_mapping and active_requests
            // mappings should be 1 to 1.

            match self.active_requests.remove(&node_address) {
                Some(request_call) => request_call,
                None => {
                    error!("Active request mappings are not in sync. Message_id {}, node_address {} doesn't exist in active request mapping", hex::encode(request_nonce), node_address);
                    // NOTE: Both mappings are removed in this case.
                    return;
                }
            }
        };

        // double check the message nonces match
        if request_call.packet.message_nonce() != &request_nonce {
            // This could theoretically happen if a peer uses the same node id across
            // different connections.
            warn!("Received a WHOAREYOU from a non expected source. Source: {}, message_nonce {} , expected_nonce: {}", request_call.contact, hex::encode(request_call.packet.message_nonce()), hex::encode(request_nonce));
            // NOTE: Both mappings are removed in this case.
            return;
        }

        trace!(
            "Received a WHOAREYOU packet response. Source: {}",
            request_call.contact
        );

        // We do not allow multiple WHOAREYOU packets for a single challenge request. If we have
        // already sent a WHOAREYOU ourselves, we drop sessions who send us a WHOAREYOU in
        // response.
        if request_call.handshake_sent {
            warn!(
                "Authentication response already sent. Dropping session. Node: {}",
                request_call.contact
            );
            self.fail_request(request_call, RequestError::InvalidRemotePacket, true)
                .await;
            return;
        }

        // Encrypt the message with an auth header and respond

        // First if a new version of our ENR is requested, obtain it for the header
        let updated_enr = if enr_seq < self.enr.read().seq() {
            Some(self.enr.read().clone())
        } else {
            None
        };

        // Generate a new session and authentication packet
        let (auth_packet, mut session) = match Session::encrypt_with_header(
            &request_call.contact,
            self.key.clone(),
            updated_enr,
            &self.node_id,
            &challenge_data,
            &(request_call.request.clone().encode()),
        ) {
            Ok(v) => v,
            Err(e) => {
                error!("Could not generate a session. Error: {:?}", e);
                self.fail_request(request_call, RequestError::InvalidRemotePacket, true)
                    .await;
                return;
            }
        };

        // There are two quirks with an established session at this point.
        // 1. We may not know the ENR if we dialed this node with a NodeContact::Raw. In this case
        //    we need to set up a request to find the ENR and wait for a response before we
        //    officially call this node established.
        // 2. The challenge here could be to an already established session. If so, we need to
        //    update the existing session to attempt to decrypt future messages with the new keys
        //    and update the keys internally upon successful decryption.
        //
        // We handle both of these cases here.

        // Check if we know the ENR, if not request it and flag the session as awaiting an ENR.
        //
        // All sent requests must have an associated node_id. Therefore the following
        // must not panic.
        let node_address = request_call
            .contact
            .node_address()
            .expect("All sent requests must have a node address");
        match request_call.contact.clone() {
            NodeContact::Enr(enr) => {
                // NOTE: Here we decide if the session is outgoing or ingoing. The condition for an
                // outgoing session is that we originally sent a RANDOM packet (signifying we did
                // not have a session for a request) and the packet is not a PING (we are not
                // trying to update an old session that may have expired.
                let connection_direction = {
                    match (&request_call.initiating_session, &request_call.request.body) {
                        (true, RequestBody::Ping { .. }) => ConnectionDirection::Incoming,
                        (true, _) => ConnectionDirection::Outgoing,
                        (false, _) => ConnectionDirection::Incoming,
                    }
                };

                // We already know the ENR. Send the handshake response packet
                trace!("Sending Authentication response to node: {}", node_address);
                request_call.packet = auth_packet.clone();
                request_call.handshake_sent = true;
                request_call.initiating_session = false;
                // Reinsert the request_call
                self.insert_active_request(request_call);
                // Send the actual packet to the send task.
                self.send(node_address.clone(), auth_packet).await;

                // Notify the application that the session has been established
                self.outbound_channel
                    .send(HandlerResponse::Established(*enr, connection_direction))
                    .await
                    .unwrap_or_else(|e| warn!("Error with sending channel: {}", e));
            }
            NodeContact::Raw { .. } => {
                // Don't know the ENR. Establish the session, but request an ENR also

                // Send the Auth response
                let contact = request_call.contact.clone();
                trace!(
                    "Sending Authentication response to node: {}",
                    request_call
                        .contact
                        .node_address()
                        .expect("Sanitized contact")
                );
                request_call.packet = auth_packet.clone();
                request_call.handshake_sent = true;
                // Reinsert the request_call
                self.insert_active_request(request_call);
                self.send(node_address.clone(), auth_packet).await;

                let id = RequestId::random();
                let request = Request {
                    id: id.clone(),
                    body: RequestBody::FindNode { distances: vec![0] },
                };

                session.awaiting_enr = Some(id);
                let _ = self.send_request(contact, request).await;
            }
        }
        self.new_session(node_address, session);
    }

    /// Verifies a Node ENR to it's observed address. If it fails, any associated session is also
    /// considered failed. If it succeeds, we notify the application.
    fn verify_enr(&self, enr: &Enr, node_address: &NodeAddress) -> bool {
        // If the ENR does not match the observed IP addresses, we consider the Session
        // failed.
        enr.node_id() == node_address.node_id
            && (enr.udp_socket().is_none() || enr.udp_socket() == Some(node_address.socket_addr))
    }

    /// Handle a message that contains an authentication header.
    #[allow(clippy::too_many_arguments)]
    async fn handle_auth_message(
        &mut self,
        node_address: NodeAddress,
        message_nonce: MessageNonce,
        id_nonce_sig: &[u8],
        ephem_pubkey: &[u8],
        enr_record: Option<Enr>,
        message: &[u8],
        authenticated_data: &[u8],
    ) {
        // Needs to match an outgoing challenge packet (so we have the required nonce to be signed). If it doesn't we drop the packet.
        // This will lead to future outgoing challenges if they proceed to send further encrypted
        // packets.
        trace!(
            "Received an Authentication header message from: {}",
            node_address
        );

        if let Some(challenge) = self.active_challenges.remove(&node_address) {
            match Session::establish_from_challenge(
                self.key.clone(),
                &self.node_id,
                &node_address.node_id,
                challenge,
                &id_nonce_sig,
                &ephem_pubkey,
                enr_record,
            ) {
                Ok((session, enr)) => {
                    // Receiving an AuthResponse must give us an up-to-date view of the node ENR.
                    // Verify the ENR is valid
                    if self.verify_enr(&enr, &node_address) {
                        // Session is valid
                        // Notify the application
                        // The session established here are from WHOAREYOU packets that we sent.
                        // This occurs when a node established a connection with us.
                        let _ = self
                            .outbound_channel
                            .send(HandlerResponse::Established(
                                enr,
                                ConnectionDirection::Incoming,
                            ))
                            .await;
                        self.new_session(node_address.clone(), session);
                        self.handle_message(
                            node_address,
                            message_nonce,
                            message,
                            &authenticated_data,
                        )
                        .await;
                    } else {
                        // IP's or NodeAddress don't match. Drop the session.
                        warn!(
                            "Session has invalid ENR. Enr socket: {:?}, {}",
                            enr.udp_socket(),
                            node_address
                        );
                        self.fail_session(&node_address, RequestError::InvalidRemoteEnr, true)
                            .await;
                    }
                }
                Err(Discv5Error::InvalidChallengeSignature(challenge)) => {
                    warn!(
                        "Authentication header contained invalid signature. Ignoring packet from: {}",
                        node_address
                    );
                    // insert back the challenge
                    self.active_challenges.insert(node_address, challenge);
                }
                Err(e) => {
                    warn!(
                        "Invalid Authentication header. Dropping session. Error: {:?}",
                        e
                    );
                    self.fail_session(&node_address, RequestError::InvalidRemotePacket, true)
                        .await;
                }
            }
        } else {
            warn!(
                "Received an authenticated header without a matching WHOAREYOU request. {}",
                node_address
            );
        }
    }

    async fn send_next_request(&mut self, node_address: NodeAddress) {
        // ensure we are not over writing any existing requests

        if self.active_requests.get(&node_address).is_none() {
            if let std::collections::hash_map::Entry::Occupied(mut entry) =
                self.pending_requests.entry(node_address)
            {
                // If it exists, there must be a request here
                let request = entry.get_mut().remove(0);
                if entry.get().is_empty() {
                    entry.remove();
                }
                trace!("Sending next awaiting message. Node: {}", request.0);
                let _ = self.send_request(request.0, request.1).await;
            }
        }
    }

    /// Handle a standard message that does not contain an authentication header.
    #[allow(clippy::single_match)]
    async fn handle_message(
        &mut self,
        node_address: NodeAddress,
        message_nonce: MessageNonce,
        message: &[u8],
        authenticated_data: &[u8],
    ) {
        // check if we have an available session
        if let Some(session) = self.sessions.get_mut(&node_address) {
            // attempt to decrypt and process the message.
            let message = match session.decrypt_message(message_nonce, message, &authenticated_data)
            {
                Ok(m) => match Message::decode(&m) {
                    Ok(p) => p,
                    Err(e) => {
                        warn!("Failed to decode message. Error: {:?}", e);
                        return;
                    }
                },
                Err(e) => {
                    // We have a session, but the message could not be decrypted. It is likely the node
                    // sending this message has dropped their session. In this case, this message is a
                    // Random packet and we should reply with a WHOAREYOU.
                    // This means we need to drop the current session and re-establish.
                    trace!("Decryption failed. Error {}", e);
<<<<<<< HEAD
                    debug!("Message from node: {} is not encrypted with known session keys. Requesting a WHOAREYOU packet", node_address);
                    self.fail_session(&node_address, RequestError::InvalidRemotePacket, true)
=======
                    debug!(
                        "Message from node: {} is not encrypted with known session keys.",
                        node_address
                    );
                    self.fail_session(&node_address, RequestError::InvalidRemotePacket)
>>>>>>> 753bc83d
                        .await;
                    // If we haven't already sent a WhoAreYou,
                    // spawn a WHOAREYOU event to check for highest known ENR
                    // Update the cache time and remove expired entries.
                    if self.active_challenges.peek(&node_address).is_none() {
                        let whoareyou_ref = WhoAreYouRef(node_address, message_nonce);
                        let _ = self
                            .outbound_channel
                            .send(HandlerResponse::WhoAreYou(whoareyou_ref))
                            .await;
                    } else {
                        trace!("WHOAREYOU packet already sent: {}", node_address);
                    }
                    return;
                }
            };

            trace!("Received message from: {}", node_address);

            // Remove any associated request from pending_request
            match message {
                Message::Request(request) => {
                    // report the request to the application
                    let _ = self
                        .outbound_channel
                        .send(HandlerResponse::Request(node_address, Box::new(request)))
                        .await;
                }
                Message::Response(response) => {
                    // Sessions could be awaiting an ENR response. Check if this response matches
                    // these
                    if let Some(request_id) = session.awaiting_enr.as_ref() {
                        if &response.id == request_id {
                            session.awaiting_enr = None;
                            match response.body {
                                ResponseBody::Nodes { mut nodes, .. } => {
                                    // Received the requested ENR
                                    if let Some(enr) = nodes.pop() {
                                        if self.verify_enr(&enr, &node_address) {
                                            // Notify the application
                                            // This can occur when we try to dial a node without an
                                            // ENR. In this case we have attempted to establish the
                                            // connection, so this is an outgoing connection.
                                            let _ = self
                                                .outbound_channel
                                                .send(HandlerResponse::Established(
                                                    enr,
                                                    ConnectionDirection::Outgoing,
                                                ))
                                                .await;
                                            return;
                                        }
                                    }
                                }
                                _ => {}
                            }
                            debug!("Session failed invalid ENR response");
                            self.fail_session(&node_address, RequestError::InvalidRemoteEnr, true)
                                .await;
                            return;
                        }
                    }
                    // Handle standard responses
                    self.handle_response(node_address, response).await;
                }
            }
        } else {
            // no session exists
            trace!("Received a message without a session. {}", node_address);
            trace!("Requesting a WHOAREYOU packet to be sent.");
            // spawn a WHOAREYOU event to check for highest known ENR
            let whoareyou_ref = WhoAreYouRef(node_address, message_nonce);
            let _ = self
                .outbound_channel
                .send(HandlerResponse::WhoAreYou(whoareyou_ref))
                .await;
        }
    }

    /// Handles a response to a request. Re-inserts the request call if the response is a multiple
    /// Nodes response.
    async fn handle_response(&mut self, node_address: NodeAddress, response: Response) {
        // Find a matching request, if any
        if let Some(mut request_call) = self.active_requests.remove(&node_address) {
            if request_call.id() != &response.id {
                trace!(
                    "Received an RPC Response to an unknown request. Likely late response. {}",
                    node_address
                );
                // add the request back and reset the timer
                self.active_requests.insert(node_address, request_call);
                return;
            }

            // The response matches a request

            // Check to see if this is a Nodes response, in which case we may require to wait for
            // extra responses
            if let ResponseBody::Nodes { total, .. } = response.body {
                if total > 1 {
                    // This is a multi-response Nodes response
                    if let Some(remaining_responses) = request_call.remaining_responses.as_mut() {
                        *remaining_responses -= 1;
                        if remaining_responses != &0 {
                            // more responses remaining, add back the request and send the response
                            // add back the request and send the response
                            self.active_requests
                                .insert(node_address.clone(), request_call);
                            let _ = self
                                .outbound_channel
                                .send(HandlerResponse::Response(node_address, Box::new(response)))
                                .await;
                            return;
                        }
                    } else {
                        // This is the first instance
                        request_call.remaining_responses = Some(total - 1);
                        // add back the request and send the response
                        self.active_requests
                            .insert(node_address.clone(), request_call);
                        let _ = self
                            .outbound_channel
                            .send(HandlerResponse::Response(node_address, Box::new(response)))
                            .await;
                        return;
                    }
                }
            }

            // Remove the associated nonce mapping.
            self.active_requests_nonce_mapping
                .remove(request_call.packet.message_nonce());
            // Remove the expected response
            self.remove_expected_response(node_address.socket_addr);

            // The request matches report the response
            let _ = self
                .outbound_channel
                .send(HandlerResponse::Response(
                    node_address.clone(),
                    Box::new(response),
                ))
                .await;
            self.send_next_request(node_address).await;
        } else {
            // This is likely a late response and we have already failed the request. These get
            // dropped here.
            trace!("Late response from node: {}", node_address);
        }
    }

    /// Inserts a request and associated auth_tag mapping.
    fn insert_active_request(&mut self, request_call: RequestCall) {
        let node_address = request_call
            .contact
            .node_address()
            .expect("Can only add requests with a valid destination");
        // adds the mapping of message nonce to node address
        self.active_requests_nonce_mapping
            .insert(*request_call.packet.message_nonce(), node_address.clone());
        self.active_requests.insert(node_address, request_call);
    }

    fn new_session(&mut self, node_address: NodeAddress, session: Session) {
        if let Some(current_session) = self.sessions.get_mut(&node_address) {
            current_session.update(session);
        } else {
            self.sessions.insert(node_address, session);
            METRICS
                .active_sessions
                .store(self.sessions.len(), Ordering::Relaxed);
        }
    }

    /// A request has failed.
    async fn fail_request(
        &mut self,
        request_call: RequestCall,
        error: RequestError,
        remove_session: bool,
    ) {
        // The Request has expired, remove the session.
        // Remove the associated nonce mapping.
        self.active_requests_nonce_mapping
            .remove(request_call.packet.message_nonce());
        // Fail the current request
        let request_id = request_call.request.id;
        let _ = self
            .outbound_channel
            .send(HandlerResponse::RequestFailed(request_id, error.clone()))
            .await;

        let node_address = request_call
            .contact
            .node_address()
            .expect("All Request calls have been sanitized");
        self.fail_session(&node_address, error, remove_session)
            .await;
    }

    /// Removes a session and updates associated metrics and fields.
    async fn fail_session(
        &mut self,
        node_address: &NodeAddress,
        error: RequestError,
        remove_session: bool,
    ) {
        if remove_session {
            self.sessions.remove(&node_address);
            METRICS
                .active_sessions
                .store(self.sessions.len(), Ordering::Relaxed);
        }
        for request in self
            .pending_requests
            .remove(&node_address)
            .unwrap_or_else(Vec::new)
        {
            let _ = self
                .outbound_channel
                .send(HandlerResponse::RequestFailed(request.1.id, error.clone()))
                .await;
        }
    }

    /// Sends a packet to the send handler to be encoded and sent.
    async fn send(&mut self, node_address: NodeAddress, packet: Packet) {
        let outbound_packet = socket::OutboundPacket {
            node_address,
            packet,
        };
        let _ = self.socket.send.send(outbound_packet).await;
    }

    /// Check if any banned nodes have served their time and unban them.
    fn unban_nodes_check(&self) {
        PERMIT_BAN_LIST
            .write()
            .ban_ips
            .retain(|_, time| time.is_none() || Some(Instant::now()) < *time);
        PERMIT_BAN_LIST
            .write()
            .ban_nodes
            .retain(|_, time| time.is_none() || Some(Instant::now()) < *time);
    }
}<|MERGE_RESOLUTION|>--- conflicted
+++ resolved
@@ -890,16 +890,11 @@
                     // Random packet and we should reply with a WHOAREYOU.
                     // This means we need to drop the current session and re-establish.
                     trace!("Decryption failed. Error {}", e);
-<<<<<<< HEAD
-                    debug!("Message from node: {} is not encrypted with known session keys. Requesting a WHOAREYOU packet", node_address);
-                    self.fail_session(&node_address, RequestError::InvalidRemotePacket, true)
-=======
                     debug!(
                         "Message from node: {} is not encrypted with known session keys.",
                         node_address
                     );
-                    self.fail_session(&node_address, RequestError::InvalidRemotePacket)
->>>>>>> 753bc83d
+                    self.fail_session(&node_address, RequestError::InvalidRemotePacket, true)
                         .await;
                     // If we haven't already sent a WhoAreYou,
                     // spawn a WHOAREYOU event to check for highest known ENR
