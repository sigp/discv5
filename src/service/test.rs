--- conflicted
+++ resolved
@@ -106,15 +106,11 @@
     init();
     let enr_key1 = CombinedKey::generate_secp256k1();
     let ip = "127.0.0.1".parse().unwrap();
-<<<<<<< HEAD
-    let enr = Enr::builder().ip4(ip).udp4(10001).build(&enr_key1).unwrap();
-=======
     let enr = Enr::builder()
         .ip4(ip)
         .udp4(DEFAULT_UDP_PORT)
         .build(&enr_key1)
         .unwrap();
->>>>>>> aa12e384
     let ip2 = "127.0.0.1".parse().unwrap();
     let enr_key2 = CombinedKey::generate_secp256k1();
     let enr2 = Enr::builder()
@@ -178,15 +174,11 @@
 
     let enr_key1 = CombinedKey::generate_secp256k1();
     let ip = std::net::Ipv4Addr::LOCALHOST;
-<<<<<<< HEAD
-    let enr = Enr::builder().ip4(ip).udp4(10001).build(&enr_key1).unwrap();
-=======
     let enr = Enr::builder()
         .ip4(ip)
         .udp4(DEFAULT_UDP_PORT)
         .build(&enr_key1)
         .unwrap();
->>>>>>> aa12e384
 
     let enr_key2 = CombinedKey::generate_secp256k1();
     let ip2 = std::net::Ipv4Addr::LOCALHOST;
