use enr::NodeId;
use fnv::FnvHashMap;
use std::{
    collections::HashMap,
    hash::Hash,
    net::{SocketAddr, SocketAddrV4, SocketAddrV6},
    time::{Duration, Instant},
};

/// A collection of IP:Ports for our node reported from external peers.
pub(crate) struct IpVote {
    /// The current collection of IP:Port votes for ipv4.
    ipv4_votes: HashMap<NodeId, (SocketAddrV4, Instant)>,
    /// The current collection of IP:Port votes for ipv6.
    ipv6_votes: HashMap<NodeId, (SocketAddrV6, Instant)>,
    /// The minimum number of votes required before an IP/PORT is accepted.
    minimum_threshold: usize,
    /// The time votes remain valid.
    vote_duration: Duration,
}

impl IpVote {
    pub fn new(minimum_threshold: usize, vote_duration: Duration) -> Self {
        // do not allow minimum thresholds less than 2
        if minimum_threshold < 2 {
            panic!("Setting enr_peer_update_min to a value less than 2 will cause issues with discovery with peers behind NAT");
        }
        IpVote {
            ipv4_votes: HashMap::new(),
            ipv6_votes: HashMap::new(),
            minimum_threshold,
            vote_duration,
        }
    }

    pub fn insert(&mut self, key: NodeId, socket: impl Into<SocketAddr>) {
        match socket.into() {
            SocketAddr::V4(socket) => {
                self.ipv4_votes
                    .insert(key, (socket, Instant::now() + self.vote_duration));
            }
            SocketAddr::V6(socket) => {
                self.ipv6_votes
                    .insert(key, (socket, Instant::now() + self.vote_duration));
            }
        }
    }

    /// Returns true if we have more than the minimum number of non-expired votes for a given ip
    /// version.
    pub fn has_minimum_threshold(&mut self) -> (bool, bool) {
        let instant = Instant::now();
        self.ipv4_votes.retain(|_, v| v.1 > instant);
        self.ipv6_votes.retain(|_, v| v.1 > instant);

        (
            self.ipv4_votes.len() >= self.minimum_threshold,
            self.ipv6_votes.len() >= self.minimum_threshold,
        )
    }

<<<<<<< HEAD
    /// Filter the stale votes and return the majority `SocketAddr` if it exists.
    /// If there are not enough votes to meet the threshold this returns None.
    fn filter_stale_find_most_frequent<K: Copy + Eq + Hash>(
        &self,
        votes: &HashMap<NodeId, (K, Instant)>,
    ) -> (HashMap<NodeId, (K, Instant)>, Option<K>) {
        let mut updated = HashMap::default();
        let mut counter: FnvHashMap<K, usize> = FnvHashMap::default();
        let mut max: Option<(K, usize)> = None;
        let now = Instant::now();

        for (node_id, (vote, instant)) in votes {
            // Discard stale votes.
            if instant <= &now {
                continue;
            }
            updated.insert(*node_id, (*vote, *instant));

            let count = counter.entry(*vote).or_default();
            *count += 1;
            let current_max = max.map(|(_v, m)| m).unwrap_or_default();
            if *count >= current_max && *count >= self.minimum_threshold {
                max = Some((*vote, *count));
            }
        }

        (updated, max.map(|m| m.0))
    }

    /// Returns the majority `SocketAddr` if it exists. If there are not enough votes to meet the threshold this returns None.
=======
    /// Returns the majority `SocketAddr`'s of both IPv4 and IPv6 if they exist. If there are not enough votes to meet the threshold this returns None for each stack.
>>>>>>> ab787a13
    pub fn majority(&mut self) -> (Option<SocketAddrV4>, Option<SocketAddrV6>) {
        let (updated_ipv4_votes, ipv4_majority) =
            self.filter_stale_find_most_frequent::<SocketAddrV4>(&self.ipv4_votes);
        self.ipv4_votes = updated_ipv4_votes;

        let (updated_ipv6_votes, ipv6_majority) =
            self.filter_stale_find_most_frequent::<SocketAddrV6>(&self.ipv6_votes);
        self.ipv6_votes = updated_ipv6_votes;

        (ipv4_majority, ipv6_majority)
    }
}

#[cfg(test)]
mod tests {
    use super::{Duration, IpVote, NodeId, SocketAddrV4};

    #[test]
    fn test_three_way_vote_draw() {
        let mut votes = IpVote::new(2, Duration::from_secs(10));

        let socket_1 = SocketAddrV4::new("127.0.0.1".parse().unwrap(), 1);
        let socket_2 = SocketAddrV4::new("127.0.0.1".parse().unwrap(), 2);
        let socket_3 = SocketAddrV4::new("127.0.0.1".parse().unwrap(), 3);

        // 3 votes for each socket
        votes.insert(NodeId::random(), socket_1);
        votes.insert(NodeId::random(), socket_1);
        votes.insert(NodeId::random(), socket_1);
        votes.insert(NodeId::random(), socket_2);
        votes.insert(NodeId::random(), socket_2);
        votes.insert(NodeId::random(), socket_2);
        votes.insert(NodeId::random(), socket_3);
        votes.insert(NodeId::random(), socket_3);
        votes.insert(NodeId::random(), socket_3);

        assert_eq!(votes.majority(), (Some(socket_2), None));
    }

    #[test]
    fn test_majority_vote() {
        let mut votes = IpVote::new(2, Duration::from_secs(10));
        let socket_1 = SocketAddrV4::new("127.0.0.1".parse().unwrap(), 1);
        let socket_2 = SocketAddrV4::new("127.0.0.1".parse().unwrap(), 2);
        let socket_3 = SocketAddrV4::new("127.0.0.1".parse().unwrap(), 3);

        votes.insert(NodeId::random(), socket_1);
        votes.insert(NodeId::random(), socket_1);
        votes.insert(NodeId::random(), socket_2);
        votes.insert(NodeId::random(), socket_3);

        assert_eq!(votes.majority(), (Some(socket_1), None));
    }

    #[test]
    fn test_below_threshold() {
        let mut votes = IpVote::new(3, Duration::from_secs(10));
        let socket_1 = SocketAddrV4::new("127.0.0.1".parse().unwrap(), 1);
        let socket_2 = SocketAddrV4::new("127.0.0.1".parse().unwrap(), 2);
        let socket_3 = SocketAddrV4::new("127.0.0.1".parse().unwrap(), 3);

        votes.insert(NodeId::random(), socket_1);
        votes.insert(NodeId::random(), socket_1);
        votes.insert(NodeId::random(), socket_2);
        votes.insert(NodeId::random(), socket_3);

        assert_eq!(votes.majority(), (None, None));
    }
}<|MERGE_RESOLUTION|>--- conflicted
+++ resolved
@@ -59,7 +59,6 @@
         )
     }
 
-<<<<<<< HEAD
     /// Filter the stale votes and return the majority `SocketAddr` if it exists.
     /// If there are not enough votes to meet the threshold this returns None.
     fn filter_stale_find_most_frequent<K: Copy + Eq + Hash>(
@@ -89,10 +88,7 @@
         (updated, max.map(|m| m.0))
     }
 
-    /// Returns the majority `SocketAddr` if it exists. If there are not enough votes to meet the threshold this returns None.
-=======
     /// Returns the majority `SocketAddr`'s of both IPv4 and IPv6 if they exist. If there are not enough votes to meet the threshold this returns None for each stack.
->>>>>>> ab787a13
     pub fn majority(&mut self) -> (Option<SocketAddrV4>, Option<SocketAddrV6>) {
         let (updated_ipv4_votes, ipv4_majority) =
             self.filter_stale_find_most_frequent::<SocketAddrV4>(&self.ipv4_votes);
