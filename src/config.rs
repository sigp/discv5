--- conflicted
+++ resolved
@@ -318,7 +318,6 @@
         self
     }
 
-<<<<<<< HEAD
     /// Sets the maximum number of sessions with peers with unreachable ENRs to allow. Minimum is 1
     /// peer. Default is no limit.
     pub fn unreachable_enr_limit(&mut self, peer_limit: Option<usize>) -> &mut Self {
@@ -336,10 +335,7 @@
         self
     }
 
-    pub fn build(&mut self) -> Discv5Config {
-=======
     pub fn build(&mut self) -> Config {
->>>>>>> 5a61b6bb
         // If an executor is not provided, assume a current tokio runtime is running.
         if self.config.executor.is_none() {
             self.config.executor = Some(Box::<crate::executor::TokioExecutor>::default());
