--- conflicted
+++ resolved
@@ -90,13 +90,8 @@
             return true;
         }
 
-<<<<<<< HEAD
-        if PERMIT_BAN_LIST.read().ban_ips.get(&src.ip()).is_some() {
+        if PERMIT_BAN_LIST.read().ban_ips.contains_key(&src.ip()) {
             debug!(?src, "Dropped unsolicited packet from banned src");
-=======
-        if PERMIT_BAN_LIST.read().ban_ips.contains_key(&src.ip()) {
-            debug!("Dropped unsolicited packet from banned src: {:?}", src);
->>>>>>> 7e63f13e
             return false;
         }
 
