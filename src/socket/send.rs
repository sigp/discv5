--- conflicted
+++ resolved
@@ -1,9 +1,6 @@
 //! This is a standalone task that encodes and sends Discv5 UDP packets
 use crate::{metrics::METRICS, node_info::NodeAddress, packet::*, Executor};
-<<<<<<< HEAD
 use derive_more::From;
-=======
->>>>>>> 3732b3f8
 use std::{net::SocketAddr, sync::Arc};
 use tokio::{
     net::UdpSocket,
@@ -56,14 +53,9 @@
     /// shutdown the handler.
     pub(crate) fn spawn<P: ProtocolIdentity>(
         executor: Box<dyn Executor>,
-<<<<<<< HEAD
-        send: Arc<UdpSocket>,
-    ) -> (mpsc::Sender<Outbound>, oneshot::Sender<()>) {
-=======
         send_ipv4: Option<Arc<UdpSocket>>,
         send_ipv6: Option<Arc<UdpSocket>>,
-    ) -> (mpsc::Sender<OutboundPacket>, oneshot::Sender<()>) {
->>>>>>> 3732b3f8
+    ) -> (mpsc::Sender<Outbound>, oneshot::Sender<()>) {
         let (exit_send, exit) = oneshot::channel();
         let (handler_send, handler_recv) = mpsc::channel(30);
 
@@ -86,9 +78,8 @@
     async fn start<P: ProtocolIdentity>(&mut self) {
         loop {
             tokio::select! {
-<<<<<<< HEAD
                 Some(outbound) = self.handler_recv.recv() => {
-                    let (dst_addr, encoded_packet) = match outbound {
+                    let (addr, encoded_packet) = match outbound {
                         Outbound::Packet(outbound_packet) => {
                             let dst_id = outbound_packet.node_address.node_id;
                             let encoded_packet = outbound_packet.packet.encode::<P>(&dst_id);
@@ -100,16 +91,7 @@
                         }
                         Outbound::KeepHolePunched(dst) => (dst, vec![]),
                     };
-                    if let Err(e) = self.send.send_to(&encoded_packet, &dst_addr).await {
-                        trace!("Could not send packet. Error: {:?}", e);
-=======
-                Some(packet) = self.handler_recv.recv() => {
-                    let encoded_packet = packet.packet.encode::<P>(&packet.node_address.node_id);
-                    if encoded_packet.len() > MAX_PACKET_SIZE {
-                        warn!("Sending packet larger than max size: {} max: {}", encoded_packet.len(), MAX_PACKET_SIZE);
-                    }
-                    let addr = &packet.node_address.socket_addr;
-                    if let Err(e) = self.send(&encoded_packet, addr).await {
+                    if let Err(e) = self.send(&encoded_packet, &addr).await {
                         match e {
                             Error::Io(e) => {
                                 trace!("Could not send packet to {addr} . Error: {e}");
@@ -118,7 +100,6 @@
                                 error!("Socket mismatch attempting to send a packet to {addr}.")
                             }
                         }
->>>>>>> 3732b3f8
                     } else {
                         METRICS.add_sent_bytes(encoded_packet.len());
                     }
