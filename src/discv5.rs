--- conflicted
+++ resolved
@@ -176,15 +176,9 @@
     /// them upfront.
     pub fn add_enr(&self, enr: Enr) -> Result<(), &'static str> {
         // only add ENR's that have a valid udp socket.
-<<<<<<< HEAD
         if self.config.ip_mode.get_contactable_addr(&enr).is_none() {
             warn!("ENR attempted to be added without an UDP socket compatible with configured IpMode has been ignored.");
             return Err("ENR has no compatible UDP socket to connect to");
-=======
-        if enr.udp4_socket().is_none() {
-            warn!("ENR attempted to be added without a UDP socket has been ignored");
-            return Err("ENR has no UDP socket to connect to");
->>>>>>> 2282ea96
         }
 
         if !(self.config.table_filter)(&enr) {
@@ -450,19 +444,11 @@
             // The multiaddr must support the udp protocol and be of an appropriate key type.
             // The conversion logic is contained in the `TryFrom<MultiAddr>` implementation of a
             // `NodeContact`.
-<<<<<<< HEAD
-            let multiaddr: Multiaddr = multiaddr.try_into().map_err(|_| {
-                RequestError::InvalidMultiaddr("Could not convert to multiaddr".into())
-            })?;
-            let node_contact: NodeContact = NodeContact::try_from_multiaddr(multiaddr)
-                .map_err(|e| RequestError::InvalidMultiaddr(e))?;
-=======
             let multiaddr: Multiaddr = multiaddr
                 .try_into()
                 .map_err(|_| RequestError::InvalidMultiaddr("Could not convert to multiaddr"))?;
             let node_contact: NodeContact = NodeContact::try_from_multiaddr(multiaddr)
                 .map_err(RequestError::InvalidMultiaddr)?;
->>>>>>> 2282ea96
 
             let (callback_send, callback_recv) = oneshot::channel();
 
@@ -491,11 +477,7 @@
         let ip_mode = self.config.ip_mode;
 
         async move {
-<<<<<<< HEAD
             let node_contact = NodeContact::try_from_enr(enr, ip_mode)?;
-=======
-            let node_contact = NodeContact::try_from_enr(enr)?;
->>>>>>> 2282ea96
             let channel = channel.map_err(|_| RequestError::ServiceNotStarted)?;
 
             let event = ServiceRequest::Talk(node_contact, protocol, request, callback_send);
