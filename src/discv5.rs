--- conflicted
+++ resolved
@@ -11,55 +11,6 @@
 //! specified UDP socket.
 //!
 //! The server can be shutdown using the [`shutdown()`] function.
-//!
-//! ## Example
-//!
-//! Running and executing a discovery query (with a pre-built executor):
-//!
-//! ```rust
-//!    use discv5::{enr, enr::{CombinedKey, NodeId}, TokioExecutor, Discv5, Discv5ConfigBuilder};
-//!    use std::net::SocketAddr;
-//!
-//!    // listening address and port
-//!    let listen_addr = "0.0.0.0:9000".parse::<SocketAddr>().unwrap();
-//!
-//!    // construct a local ENR
-//!    let enr_key = CombinedKey::generate_secp256k1();
-//!    let enr = enr::EnrBuilder::new("v4").build(&enr_key).unwrap();
-//!
-//!    // build the tokio executor
-//!    let mut runtime = tokio::runtime::Builder::new()
-//!        .threaded_scheduler()
-//!        .thread_name("Discv5-example")
-//!        .enable_all()
-//!        .build()
-//!        .unwrap();
-//!
-//!    // Any struct that implements the Executor trait can be used to spawn the discv5 tasks. We
-//!    // use the one provided by discv5 here.
-//!    let executor = TokioExecutor(runtime.handle().clone());
-//!
-//!    // default configuration
-//!    let config = Discv5ConfigBuilder::new()
-//!         .executor(Box::new(executor))
-//!         .build();
-//!
-//!    // construct the discv5 server
-//!    let mut discv5 = Discv5::new(enr, enr_key, config).unwrap();
-//!
-//!    // In order to bootstrap the routing table an external ENR should be added
-//!    // This can be done via add_enr. I.e.:
-//!    // discv5.add_enr(<ENR>)
-//!
-//!    // start the discv5 server
-//!    discv5.start(listen_addr);
-//!
-//!    // run a find_node query
-//!    runtime.block_on(async {
-//!       let found_nodes = discv5.find_node(NodeId::random()).await.unwrap();
-//!       println!("Found nodes: {:?}", found_nodes);
-//!    });
-//! ```
 
 use crate::error::{Discv5Error, QueryError, RequestError};
 use crate::kbucket::{self, ip_limiter, KBucketsTable, NodeStatus};
@@ -158,7 +109,7 @@
     }
 
     /// Starts the required tasks and begins listening on a given UDP SocketAddr.
-    pub fn start(&mut self, listen_socket: SocketAddr) -> Result<(), Discv5Error> {
+    pub async fn start(&mut self, listen_socket: SocketAddr) -> Result<(), Discv5Error> {
         if self.service_channel.is_some() {
             warn!("Service is already started");
             return Err(Discv5Error::ServiceAlreadyStarted);
@@ -171,7 +122,8 @@
             self.kbuckets.clone(),
             self.config.clone(),
             listen_socket,
-        )?;
+        )
+        .await?;
         self.service_exit = Some(service_exit);
         self.service_channel = Some(service_channel);
         Ok(())
@@ -427,11 +379,7 @@
         let channel = self.clone_channel();
 
         async move {
-<<<<<<< HEAD
             let channel = channel.map_err(|_| RequestError::ServiceNotStarted)?;
-=======
-            let mut channel = channel.map_err(|_| RequestError::ServiceNotStarted)?;
->>>>>>> 0ace2b64
 
             let event = ServiceRequest::Talk(node_contact, protocol, request, callback_send);
 
