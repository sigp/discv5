//! The Discovery v5 protocol. See the module level docs for further details.
//!
//! This provides the main struct for running and interfacing with a discovery v5 server.
//!
//! A [`Discv5`] struct needs to be created either with an [`crate::executor::Executor`] specified
//! in the [`Config`] via the [`crate::ConfigBuilder`] or in the presence of a tokio runtime that
//! has timing and io enabled.
//!
//! Once a [`Discv5`] struct has been created the service is started by running the [`Discv5::start`]
//! functions with a UDP socket. This will start a discv5 server in the background listening on the
//! specified UDP socket.
//!
//! The server can be shutdown using the [`Discv5::shutdown`] function.

use crate::{
    error::{Error, QueryError, RequestError},
    kbucket::{
        self, ConnectionDirection, ConnectionState, FailureReason, InsertResult, KBucketsTable,
        NodeStatus, UpdateResult,
    },
<<<<<<< HEAD
    node_info::{NodeAddress, NodeContact},
    packet::ProtocolIdentity,
=======
    node_info::NodeContact,
>>>>>>> c020f3dc
    service::{QueryKind, Service, ServiceRequest, TalkRequest},
    Config, Enr, IpMode,
};
use enr::{CombinedKey, EnrKey, Error as EnrError, NodeId};
use parking_lot::RwLock;
use std::{
    future::Future,
    net::SocketAddr,
    sync::Arc,
    time::{Duration, Instant},
};
use tokio::sync::{mpsc, oneshot};
use tracing::{debug, warn};

#[cfg(feature = "libp2p")]
use multiaddr::Multiaddr;

// Create lazy static variable for the global permit/ban list
use crate::{
    metrics::{Metrics, METRICS},
    service::Pong,
};

lazy_static! {
    pub static ref PERMIT_BAN_LIST: RwLock<crate::PermitBanList> =
        RwLock::new(crate::PermitBanList::default());
}

pub(crate) mod test;

/// Events that can be produced by the `Discv5` event stream.
#[derive(Debug)]
#[non_exhaustive]
pub enum Event {
    /// A node has been discovered from a FINDNODES request.
    ///
    /// The ENR of the node is returned. Various properties can be derived from the ENR.
    /// This happen spontaneously through queries as nodes return ENR's. These ENR's are not
    /// guaranteed to be live or contactable.
    Discovered(Enr),
    /// A new node has been added to the routing table.
    NodeInserted {
        node_id: NodeId,
        replaced: Option<NodeId>,
    },
    /// An ENR doesn't verify against the observed socket and node ID of the peer.
    UnverifiableEnr {
        enr: Enr,
        socket: SocketAddr,
        node_id: NodeId,
    },
    /// A new session has been established with a node.
    SessionEstablished(Enr, SocketAddr),
    /// A session has been removed from our cache due to inactivity.
    SessionsExpired(Vec<NodeAddress>),
    /// Our local ENR IP address has been updated.
    SocketUpdated(SocketAddr),
    /// A node has initiated a talk request.
    TalkRequest(TalkRequest),
}

/// The main Discv5 Service struct. This provides the user-level API for performing queries and
/// interacting with the underlying service.
pub struct Discv5 {
    config: Config,
    /// The channel to make requests from the main service.
    service_channel: Option<mpsc::Sender<ServiceRequest>>,
    /// The exit channel to shutdown the underlying service.
    service_exit: Option<oneshot::Sender<()>>,
    /// The routing table of the discv5 service.
    kbuckets: Arc<RwLock<KBucketsTable<NodeId, Enr>>>,
    /// The local ENR of the server.
    local_enr: Arc<RwLock<Enr>>,
    /// The key associated with the local ENR, required for updating the local ENR.
    enr_key: Arc<RwLock<CombinedKey>>,
    // Type of socket we are using
    ip_mode: IpMode,
}

impl Discv5 {
    pub fn new(
        local_enr: Enr,
        enr_key: CombinedKey,
        mut config: Config,
    ) -> Result<Self, &'static str> {
        // ensure the keypair matches the one that signed the enr.
        if local_enr.public_key() != enr_key.public() {
            return Err("Provided keypair does not match the provided ENR");
        }

        // If an executor is not provided, assume a current tokio runtime is running. If not panic.
        if config.executor.is_none() {
            config.executor = Some(Box::<crate::executor::TokioExecutor>::default());
        };

        // NOTE: Currently we don't expose custom filter support in the configuration. Users can
        // optionally use the IP filter via the ip_limit configuration parameter. In the future, we
        // may expose this functionality to the users if there is demand for it.
        let (table_filter, bucket_filter) = if config.ip_limit {
            (
                Some(Box::new(kbucket::IpTableFilter) as Box<dyn kbucket::Filter<Enr>>),
                Some(Box::new(kbucket::IpBucketFilter) as Box<dyn kbucket::Filter<Enr>>),
            )
        } else {
            (None, None)
        };

        let local_enr = Arc::new(RwLock::new(local_enr));
        let enr_key = Arc::new(RwLock::new(enr_key));
        let kbuckets = Arc::new(RwLock::new(KBucketsTable::new(
            local_enr.read().node_id().into(),
            Duration::from_secs(60),
            config.incoming_bucket_limit,
            table_filter,
            bucket_filter,
        )));

        // Update the PermitBan list based on initial configuration
        *PERMIT_BAN_LIST.write() = config.permit_ban_list.clone();

        let ip_mode = IpMode::new_from_listen_config(&config.listen_config);

        Ok(Discv5 {
            config,
            service_channel: None,
            service_exit: None,
            kbuckets,
            local_enr,
            enr_key,
            ip_mode,
        })
    }

    /// Starts the required tasks and begins listening on a given UDP SocketAddr.
    pub async fn start(&mut self) -> Result<(), Error> {
        if self.service_channel.is_some() {
            warn!("Service is already started");
            return Err(Error::ServiceAlreadyStarted);
        }

        // create the main service
        let (service_exit, service_channel) = Service::spawn(
            self.local_enr.clone(),
            self.enr_key.clone(),
            self.kbuckets.clone(),
            self.config.clone(),
        )
        .await?;
        self.service_exit = Some(service_exit);
        self.service_channel = Some(service_channel);
        Ok(())
    }

    /// Terminates the service.
    pub fn shutdown(&mut self) {
        if let Some(exit) = self.service_exit.take() {
            if exit.send(()).is_err() {
                debug!("Discv5 service already shutdown");
            }
            self.service_channel = None;
        } else {
            debug!("Service is already shutdown");
        }
    }

    /// Adds a known ENR of a peer participating in Service to the
    /// routing table.
    ///
    /// This allows pre-populating the Kademlia routing table with known
    /// addresses, so that they can be used immediately in following DHT
    /// operations involving one of these peers, without having to dial
    /// them upfront.
    pub fn add_enr(&self, enr: Enr) -> Result<(), &'static str> {
        // only add ENR's that have a valid udp socket.
        if self.ip_mode.get_contactable_addr(&enr).is_none() {
            warn!("ENR attempted to be added without an UDP socket compatible with configured IpMode has been ignored.");
            return Err("ENR has no compatible UDP socket to connect to");
        }

        if !(self.config.table_filter)(&enr) {
            warn!("ENR attempted to be added which is banned by the configuration table filter.");
            return Err("ENR banned by table filter");
        }

        let key = kbucket::Key::from(enr.node_id());

        match self.kbuckets.write().insert_or_update(
            &key,
            enr,
            NodeStatus {
                state: ConnectionState::Disconnected,
                direction: ConnectionDirection::Incoming,
            },
        ) {
            InsertResult::Inserted
            | InsertResult::Pending { .. }
            | InsertResult::StatusUpdated { .. }
            | InsertResult::ValueUpdated
            | InsertResult::Updated { .. }
            | InsertResult::UpdatedPending => Ok(()),
            InsertResult::Failed(FailureReason::BucketFull) => Err("Table full"),
            InsertResult::Failed(FailureReason::BucketFilter) => Err("Failed bucket filter"),
            InsertResult::Failed(FailureReason::TableFilter) => Err("Failed table filter"),
            InsertResult::Failed(FailureReason::InvalidSelfUpdate) => Err("Invalid self update"),
            InsertResult::Failed(_) => Err("Failed to insert ENR"),
        }
    }

    /// Removes a `node_id` from the routing table.
    ///
    /// This allows applications, for whatever reason, to remove nodes from the local routing
    /// table. Returns `true` if the node was in the table and `false` otherwise.
    pub fn remove_node(&self, node_id: &NodeId) -> bool {
        let key = &kbucket::Key::from(*node_id);
        self.kbuckets.write().remove(key)
    }

    /// Returns a vector of closest nodes by the given distances.
    pub fn nodes_by_distance(&self, mut distances: Vec<u64>) -> Vec<Enr> {
        let mut nodes_to_send = Vec::new();
        distances.sort_unstable();
        distances.dedup();

        if let Some(0) = distances.first() {
            // if the distance is 0 send our local ENR
            nodes_to_send.push(self.local_enr.read().clone());
            distances.remove(0);
        }

        if !distances.is_empty() {
            let mut kbuckets = self.kbuckets.write();
            for node in kbuckets
                .nodes_by_distances(distances.as_slice(), self.config.max_nodes_response)
                .into_iter()
                .map(|entry| entry.node.value.clone())
            {
                nodes_to_send.push(node);
            }
        }
        nodes_to_send
    }

    pub fn ip_mode(&self) -> IpMode {
        self.ip_mode
    }

    /// Mark a node in the routing table as `Disconnected`.
    ///
    /// A `Disconnected` node will be present in the routing table and will be only
    /// used if there are no other `Connected` peers in the bucket.
    /// Returns `true` if node was in table and `false` otherwise.
    pub fn disconnect_node(&self, node_id: &NodeId) -> bool {
        let key = &kbucket::Key::from(*node_id);
        !matches!(
            self.kbuckets
                .write()
                .update_node_status(key, ConnectionState::Disconnected, None),
            UpdateResult::Failed(_)
        )
    }

    /// Returns the number of connected peers that exist in the routing table.
    pub fn connected_peers(&self) -> usize {
        self.kbuckets
            .write()
            .iter()
            .filter(|entry| entry.status.is_connected())
            .count()
    }

    /// Gets the metrics associated with the Server
    pub fn metrics(&self) -> Metrics {
        Metrics::from(&METRICS)
    }

    /// Exposes the raw reference to the underlying internal metrics.
    pub fn raw_metrics() -> &'static METRICS {
        &METRICS
    }

    /// Returns the local ENR of the node.
    pub fn local_enr(&self) -> Enr {
        self.local_enr.read().clone()
    }

    /// Identical to `Discv5::local_enr` except that this exposes the `Arc` itself.
    ///
    /// This is useful for synchronising views of the local ENR outside of `Discv5`.
    pub fn external_enr(&self) -> Arc<RwLock<Enr>> {
        self.local_enr.clone()
    }

    /// Returns the routing table of the discv5 service
    pub fn kbuckets(&self) -> KBucketsTable<NodeId, Enr> {
        self.kbuckets.read().clone()
    }

    /// Returns an ENR if one is known for the given NodeId.
    pub fn find_enr(&self, node_id: &NodeId) -> Option<Enr> {
        // check if we know this node id in our routing table
        let key = kbucket::Key::from(*node_id);
        if let kbucket::Entry::Present(entry, _) = self.kbuckets.write().entry(&key) {
            return Some(entry.value().clone());
        }
        None
    }

    /// Sends a PING request to a node.
    pub fn send_ping(
        &self,
        enr: Enr,
    ) -> impl Future<Output = Result<Pong, RequestError>> + 'static {
        let (callback_send, callback_recv) = oneshot::channel();
        let channel = self.clone_channel();

        async move {
            let channel = channel.map_err(|_| RequestError::ServiceNotStarted)?;

            let event = ServiceRequest::Ping(enr, Some(callback_send));

            // send the request
            channel
                .send(event)
                .await
                .map_err(|_| RequestError::ChannelFailed("Service channel closed".into()))?;
            // await the response
            callback_recv
                .await
                .map_err(|e| RequestError::ChannelFailed(e.to_string()))?
        }
    }

    /// Bans a node from the server. This will remove the node from the routing table if it exists
    /// and block all incoming packets from the node until the timeout specified. Setting the
    /// timeout to `None` creates a permanent ban.
    pub fn ban_node(&self, node_id: &NodeId, duration_of_ban: Option<Duration>) {
        let time_to_unban = duration_of_ban.map(|v| Instant::now() + v);
        self.remove_node(node_id);
        PERMIT_BAN_LIST
            .write()
            .ban_nodes
            .insert(*node_id, time_to_unban);
    }

    /// Removes a banned node from the banned list.
    pub fn ban_node_remove(&self, node_id: &NodeId) {
        PERMIT_BAN_LIST.write().ban_nodes.remove(node_id);
    }

    /// Permits a node, allowing the node to bypass the packet filter.
    pub fn permit_node(&self, node_id: &NodeId) {
        PERMIT_BAN_LIST.write().permit_nodes.insert(*node_id);
    }

    /// Removes a node from the permit list.
    pub fn permit_node_remove(&self, node_id: &NodeId) {
        PERMIT_BAN_LIST.write().permit_nodes.remove(node_id);
    }

    /// Bans an IP from the server.  This will block all incoming packets from the IP.
    pub fn ban_ip(&self, ip: std::net::IpAddr, duration_of_ban: Option<Duration>) {
        let time_to_unban = duration_of_ban.map(|v| Instant::now() + v);
        PERMIT_BAN_LIST.write().ban_ips.insert(ip, time_to_unban);
    }

    /// Removes a banned IP from the banned list.
    pub fn ban_ip_remove(&self, ip: &std::net::IpAddr) {
        PERMIT_BAN_LIST.write().ban_ips.remove(ip);
    }

    /// Permits an IP, allowing the all packets from the IP to bypass the packet filter.
    pub fn permit_ip(&self, ip: std::net::IpAddr) {
        PERMIT_BAN_LIST.write().permit_ips.insert(ip);
    }

    /// Removes an IP from the permit list.
    pub fn permit_ip_remove(&self, ip: &std::net::IpAddr) {
        PERMIT_BAN_LIST.write().permit_ips.remove(ip);
    }

    /// Updates the local ENR TCP/UDP socket.
    pub fn update_local_enr_socket(&self, socket_addr: SocketAddr, is_tcp: bool) -> bool {
        let mut local_enr = self.local_enr.write();
        match (is_tcp, socket_addr) {
            (false, SocketAddr::V4(specific_socket_addr)) => {
                if Some(specific_socket_addr) != local_enr.udp4_socket() {
                    return local_enr
                        .set_udp_socket(socket_addr, &self.enr_key.read())
                        .is_ok();
                }
            }
            (true, SocketAddr::V4(specific_socket_addr)) => {
                if Some(specific_socket_addr) != local_enr.tcp4_socket() {
                    return local_enr
                        .set_tcp_socket(socket_addr, &self.enr_key.read())
                        .is_ok();
                }
            }
            (false, SocketAddr::V6(specific_socket_addr)) => {
                if Some(specific_socket_addr) != local_enr.udp6_socket() {
                    return local_enr
                        .set_udp_socket(socket_addr, &self.enr_key.read())
                        .is_ok();
                }
            }
            (true, SocketAddr::V6(specific_socket_addr)) => {
                if Some(specific_socket_addr) != local_enr.tcp6_socket() {
                    return local_enr
                        .set_tcp_socket(socket_addr, &self.enr_key.read())
                        .is_ok();
                }
            }
        }
        false
    }

    /// Allows application layer to insert an arbitrary field into the local ENR.
    pub fn enr_insert<T: alloy_rlp::Encodable>(
        &self,
        key: &str,
        value: &T,
    ) -> Result<Option<Vec<u8>>, EnrError> {
        self.local_enr
            .write()
            .insert(key, value, &self.enr_key.read())
            .map(|v| v.map(|v| v.to_vec()))
    }

    /// Returns an iterator over all ENR node IDs of nodes currently contained in the routing table.
    pub fn table_entries_id(&self) -> Vec<NodeId> {
        self.kbuckets
            .write()
            .iter()
            .map(|entry| *entry.node.key.preimage())
            .collect()
    }

    /// Returns an iterator over all the ENR's of nodes currently contained in the routing table.
    pub fn table_entries_enr(&self) -> Vec<Enr> {
        self.kbuckets
            .write()
            .iter()
            .map(|entry| entry.node.value.clone())
            .collect()
    }

    /// Returns an iterator over all the entries in the routing table.
    pub fn table_entries(&self) -> Vec<(NodeId, Enr, NodeStatus)> {
        self.kbuckets
            .write()
            .iter()
            .map(|entry| {
                (
                    *entry.node.key.preimage(),
                    entry.node.value.clone(),
                    entry.status,
                )
            })
            .collect()
    }

    /// Takes a closure parameterized by type `Arc<RwLock<KBucketsTable<NodeId, Enr>>>` as
    /// parameter. Caution: caller is responsible of dropping a lock taken on the kbuckets. For
    /// example, a read lock can be taken on the kbuckets to optimistically view the current keys
    /// in the kbuckets (optimistic since it doesn't apply pending entries, which requires a write
    /// lock).
    /// ```
    /// use std::str::FromStr;
    /// use discv5::{ConfigBuilder, Discv5, ListenConfig, Enr, enr::CombinedKey};
    ///
    /// let sk = CombinedKey::generate_secp256k1();
    /// let enr = Enr::builder().build(&sk).unwrap();
    /// let config = ConfigBuilder::new(ListenConfig::default()).build();
    /// let discv5: Discv5 = Discv5::new(enr, sk, config).unwrap();
    ///
    /// let entries =  discv5.with_kbuckets(|kbuckets| kbuckets
    ///     .read()
    ///     .iter_ref()
    ///     .map(|entry| *entry.node.key.preimage())
    ///     .collect::<Vec<_>>());
    /// ```
    pub fn with_kbuckets<F, T>(&self, f: F) -> T
    where
        F: FnOnce(&Arc<RwLock<KBucketsTable<NodeId, Enr>>>) -> T,
    {
        f(&self.kbuckets)
    }

    /// Requests the ENR of a node corresponding to multiaddr or multi-addr string.
    ///
    /// Only `ed25519` and `secp256k1` key types are currently supported.
    ///
    /// Note: The async syntax is forgone here in order to create `'static` futures, where the
    /// underlying sending channel is cloned.
    #[cfg(feature = "libp2p")]
    #[cfg_attr(docsrs, doc(cfg(feature = "libp2p")))]
    pub fn request_enr(
        &self,
        multiaddr: impl std::convert::TryInto<Multiaddr> + 'static,
    ) -> impl Future<Output = Result<Enr, RequestError>> + 'static {
        let channel = self.clone_channel();

        async move {
            let channel = channel.map_err(|_| RequestError::ServiceNotStarted)?;
            // Sanitize the multiaddr

            // The multiaddr must support the udp protocol and be of an appropriate key type.
            // The conversion logic is contained in the `TryFrom<MultiAddr>` implementation of a
            // `NodeContact`.
            let multiaddr: Multiaddr = multiaddr
                .try_into()
                .map_err(|_| RequestError::InvalidMultiaddr("Could not convert to multiaddr"))?;
            let node_contact: NodeContact = NodeContact::try_from_multiaddr(multiaddr)
                .map_err(RequestError::InvalidMultiaddr)?;

            let (callback_send, callback_recv) = oneshot::channel();

            let event =
                ServiceRequest::FindNodeDesignated(node_contact.clone(), vec![0], callback_send);

            // send the request
            channel
                .send(event)
                .await
                .map_err(|_| RequestError::ChannelFailed("Service channel closed".into()))?;
            // await the response
            match callback_recv
                .await
                .map_err(|e| RequestError::ChannelFailed(e.to_string()))?
            {
                Ok(mut nodes) => {
                    // This must be for asking for an ENR
                    if nodes.len() > 1 {
                        warn!(
                            "Peer returned more than one ENR for itself. {}",
                            node_contact
                        );
                    }
                    nodes
                        .pop()
                        .ok_or(RequestError::InvalidEnr("Peer did not return an ENR"))
                }
                Err(err) => Err(err),
            }
        }
    }

    /// Request a TALK message from a node, identified via the NodeContact.
    pub fn talk_req(
        &self,
        node_contact: NodeContact,
        protocol: Vec<u8>,
        request: Vec<u8>,
    ) -> impl Future<Output = Result<Vec<u8>, RequestError>> + 'static {
        // convert the ENR to a node_contact.

        let (callback_send, callback_recv) = oneshot::channel();
        let channel = self.clone_channel();

        async move {
            let channel = channel.map_err(|_| RequestError::ServiceNotStarted)?;

            let event = ServiceRequest::Talk(node_contact, protocol, request, callback_send);

            // send the request
            channel
                .send(event)
                .await
                .map_err(|_| RequestError::ChannelFailed("Service channel closed".into()))?;
            // await the response
            callback_recv
                .await
                .map_err(|e| RequestError::ChannelFailed(e.to_string()))?
        }
    }

    /// Send a FINDNODE request for nodes that fall within the given set of distances,
    /// to the designated peer and wait for a response.
    pub fn find_node_designated_peer(
        &self,
        enr: Enr,
        distances: Vec<u64>,
    ) -> impl Future<Output = Result<Vec<Enr>, RequestError>> + 'static {
        let (callback_send, callback_recv) = oneshot::channel();
        let channel = self.clone_channel();
        let ip_mode = self.ip_mode;

        async move {
            let node_contact = NodeContact::try_from_enr(enr, ip_mode)?;
            let channel = channel.map_err(|_| RequestError::ServiceNotStarted)?;

            let event = ServiceRequest::FindNodeDesignated(node_contact, distances, callback_send);

            // send the request
            channel
                .send(event)
                .await
                .map_err(|_| RequestError::ChannelFailed("Service channel closed".into()))?;
            // await the response
            callback_recv
                .await
                .map_err(|e| RequestError::ChannelFailed(e.to_string()))?
        }
    }

    /// Runs an iterative `FIND_NODE` request.
    ///
    /// This will return peers containing contactable nodes of the DHT closest to the
    /// requested `NodeId`.
    ///
    /// Note: The async syntax is forgone here in order to create `'static` futures, where the
    /// underlying sending channel is cloned.
    pub fn find_node(
        &self,
        target_node: NodeId,
    ) -> impl Future<Output = Result<Vec<Enr>, QueryError>> + 'static {
        let channel = self.clone_channel();

        async move {
            let channel = channel.map_err(|_| QueryError::ServiceNotStarted)?;
            let (callback_send, callback_recv) = oneshot::channel();

            let query_kind = QueryKind::FindNode { target_node };

            let event = ServiceRequest::StartQuery(query_kind, callback_send);
            channel
                .send(event)
                .await
                .map_err(|_| QueryError::ChannelFailed("Service channel closed".into()))?;

            callback_recv
                .await
                .map_err(|e| QueryError::ChannelFailed(e.to_string()))
        }
    }

    /// Starts a `FIND_NODE` request.
    ///
    /// This will return less than or equal to `num_nodes` ENRs which satisfy the
    /// `predicate`.
    ///
    /// The predicate is a boxed function that takes an ENR reference and returns a boolean
    /// indicating if the record is applicable to the query or not.
    ///
    /// Note: The async syntax is forgone here in order to create `'static` futures, where the
    /// underlying sending channel is cloned.
    ///
    /// ### Example
    /// ```ignore
    ///  let predicate = Box::new(|enr: &Enr| enr.ip().is_some());
    ///  let target = NodeId::random();
    ///  let result = discv5.find_node_predicate(target, predicate, 5).await;
    ///  ```
    pub fn find_node_predicate(
        &self,
        target_node: NodeId,
        predicate: Box<dyn Fn(&Enr) -> bool + Send>,
        target_peer_no: usize,
    ) -> impl Future<Output = Result<Vec<Enr>, QueryError>> + 'static {
        let channel = self.clone_channel();

        async move {
            let channel = channel.map_err(|_| QueryError::ServiceNotStarted)?;
            let (callback_send, callback_recv) = oneshot::channel();

            let query_kind = QueryKind::Predicate {
                target_node,
                predicate,
                target_peer_no,
            };

            let event = ServiceRequest::StartQuery(query_kind, callback_send);
            channel
                .send(event)
                .await
                .map_err(|_| QueryError::ChannelFailed("Service channel closed".into()))?;

            callback_recv
                .await
                .map_err(|e| QueryError::ChannelFailed(e.to_string()))
        }
    }

    /// Creates an event stream channel which can be polled to receive Discv5 events.
    pub fn event_stream(
        &self,
    ) -> impl Future<Output = Result<mpsc::Receiver<Event>, Error>> + 'static {
        let channel = self.clone_channel();

        async move {
            let channel = channel?;

            let (callback_send, callback_recv) = oneshot::channel();

            let event = ServiceRequest::RequestEventStream(callback_send);
            channel
                .send(event)
                .await
                .map_err(|_| Error::ServiceChannelClosed)?;

            callback_recv.await.map_err(|_| Error::ServiceChannelClosed)
        }
    }

    /// Internal helper function to send events to the Service.
    fn clone_channel(&self) -> Result<mpsc::Sender<ServiceRequest>, Error> {
        if let Some(channel) = self.service_channel.as_ref() {
            Ok(channel.clone())
        } else {
            Err(Error::ServiceNotStarted)
        }
    }
}

impl Drop for Discv5 {
    fn drop(&mut self) {
        self.shutdown();
    }
}<|MERGE_RESOLUTION|>--- conflicted
+++ resolved
@@ -18,12 +18,7 @@
         self, ConnectionDirection, ConnectionState, FailureReason, InsertResult, KBucketsTable,
         NodeStatus, UpdateResult,
     },
-<<<<<<< HEAD
     node_info::{NodeAddress, NodeContact},
-    packet::ProtocolIdentity,
-=======
-    node_info::NodeContact,
->>>>>>> c020f3dc
     service::{QueryKind, Service, ServiceRequest, TalkRequest},
     Config, Enr, IpMode,
 };
