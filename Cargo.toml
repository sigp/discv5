[package]
name = "discv5"
authors = ["Age Manning <Age@AgeManning.com>"]
edition = "2018"
version = "0.1.0-beta.1"
description = "Implementation of the p2p discv5 discovery protocol"
license = "MIT"
repository = "https://github.com/sigp/discv5"
readme = "./README.md"
keywords = ["peer-to-peer", "libp2p", "networking", "discovery", "discv5"]
categories = ["network-programming", "asynchronous"]
exclude = [
	".gitignore",
	".github/*"
]

[dependencies]
enr = { version = "0.4.0", features = ["k256", "ed25519"] }
<<<<<<< HEAD
tokio = { version = "0.3.0", features = ["net", "stream", "sync"] }
tokio-util = { version = "0.4.0", features = ["time"] }
zeroize = { version = "1.1.1", features = ["zeroize_derive"] }
libp2p-core = { version = "0.22.1", optional = true }
multihash = { version = "0.11.4", optional = true }
futures = "0.3.6"
uint = { version = "0.8.5", default-features = false }
log = "0.4.11"
=======
tokio = { version = "0.2.22", features = ["net", "stream", "time", "sync"] }
zeroize = { version = "1.1.1", features = ["zeroize_derive"] }
libp2p-core = { version = "0.23", optional = true }
multihash = { version = "0.11.4", optional = true }
futures = "0.3.6"
uint = { version = "0.8.5", default-features = false }
>>>>>>> 0ace2b64
rlp = "0.4.6"
sha2 = "0.9.1"
hkdf = "0.9.0"
hex = "0.4.2"
fnv = "1.0.7"
arrayvec = "0.5.1"
digest = "0.9.0"
rand = "0.7.3"
smallvec = "1.4.2"
parking_lot = "0.11.0"
lru_time_cache = "0.11.1"
lazy_static = "1.4.0"
<<<<<<< HEAD
aes-gcm = "0.7.0"
socket2 = "0.3.15"
aes-ctr = "0.5.0"
k256 = { version = "0.5.9", features = ["zeroize", "ecdh", "sha2"] }

[dev-dependencies]
quickcheck = "0.9.2"
env_logger = "0.7.1"
hex-literal = "0.3.1"
simple_logger = "1.11.0"
tokio-util = { version = "0.4.0", features = ["time"] }
tokio = { version = "0.3.0", features = ["full"] }
=======
aes-gcm = "0.8"
socket2 = "0.3.15"
aes-ctr = "0.6"
k256 = { version = "0.5.9", features = ["zeroize", "ecdh", "sha2"] }
tracing = { version = "0.1.21", features = ["log"] }
tracing-subscriber = "0.2.13"

[dev-dependencies]
quickcheck = "0.9.2"
hex-literal = "0.3.1"
simple_logger = "1.11.0"
tokio = { version = "0.2.22", features = ["time", "rt-threaded", "macros"] }
>>>>>>> 0ace2b64
rand_xorshift = "0.2.0"
rand_core = "0.5.1"

[features]
libp2p = ["libp2p-core", "multihash"]<|MERGE_RESOLUTION|>--- conflicted
+++ resolved
@@ -2,7 +2,7 @@
 name = "discv5"
 authors = ["Age Manning <Age@AgeManning.com>"]
 edition = "2018"
-version = "0.1.0-beta.1"
+version = "0.1.0-beta.2"
 description = "Implementation of the p2p discv5 discovery protocol"
 license = "MIT"
 repository = "https://github.com/sigp/discv5"
@@ -16,23 +16,14 @@
 
 [dependencies]
 enr = { version = "0.4.0", features = ["k256", "ed25519"] }
-<<<<<<< HEAD
 tokio = { version = "0.3.0", features = ["net", "stream", "sync"] }
 tokio-util = { version = "0.4.0", features = ["time"] }
+libp2p-core = { version = "0.23", optional = true }
 zeroize = { version = "1.1.1", features = ["zeroize_derive"] }
-libp2p-core = { version = "0.22.1", optional = true }
 multihash = { version = "0.11.4", optional = true }
 futures = "0.3.6"
 uint = { version = "0.8.5", default-features = false }
 log = "0.4.11"
-=======
-tokio = { version = "0.2.22", features = ["net", "stream", "time", "sync"] }
-zeroize = { version = "1.1.1", features = ["zeroize_derive"] }
-libp2p-core = { version = "0.23", optional = true }
-multihash = { version = "0.11.4", optional = true }
-futures = "0.3.6"
-uint = { version = "0.8.5", default-features = false }
->>>>>>> 0ace2b64
 rlp = "0.4.6"
 sha2 = "0.9.1"
 hkdf = "0.9.0"
@@ -45,20 +36,6 @@
 parking_lot = "0.11.0"
 lru_time_cache = "0.11.1"
 lazy_static = "1.4.0"
-<<<<<<< HEAD
-aes-gcm = "0.7.0"
-socket2 = "0.3.15"
-aes-ctr = "0.5.0"
-k256 = { version = "0.5.9", features = ["zeroize", "ecdh", "sha2"] }
-
-[dev-dependencies]
-quickcheck = "0.9.2"
-env_logger = "0.7.1"
-hex-literal = "0.3.1"
-simple_logger = "1.11.0"
-tokio-util = { version = "0.4.0", features = ["time"] }
-tokio = { version = "0.3.0", features = ["full"] }
-=======
 aes-gcm = "0.8"
 socket2 = "0.3.15"
 aes-ctr = "0.6"
@@ -68,10 +45,11 @@
 
 [dev-dependencies]
 quickcheck = "0.9.2"
+env_logger = "0.7.1"
 hex-literal = "0.3.1"
 simple_logger = "1.11.0"
-tokio = { version = "0.2.22", features = ["time", "rt-threaded", "macros"] }
->>>>>>> 0ace2b64
+tokio-util = { version = "0.4.0", features = ["time"] }
+tokio = { version = "0.3.0", features = ["full"] }
 rand_xorshift = "0.2.0"
 rand_core = "0.5.1"
 
