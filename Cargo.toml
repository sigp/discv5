--- conflicted
+++ resolved
@@ -20,26 +20,6 @@
 uint = { version = "0.9", default-features = false }
 rlp = "0.5"
 # This version must be kept up to date do it uses the same dependencies as ENR
-<<<<<<< HEAD
-hkdf = "0.12.3" 
-hex = "0.4.3"
-fnv = "1.0.7"
-arrayvec = "0.7.2"
-rand = { version = "0.8.4", package = "rand" }
-socket2 = "0.4.4"
-smallvec = "1.7.0"
-parking_lot = "0.11.2"
-lazy_static = "1.4.0"
-aes = { version = "0.7.5", features = ["ctr"] }
-aes-gcm = "0.9.4"
-tracing = { version = "0.1.29", features = ["log"] }
-tracing-subscriber = { version = "0.3.3", features = ["env-filter"] }
-lru = {version = "0.7.1", default-features = false }
-hashlink = "0.7.0"
-delay_map = "0.3.0"
-more-asserts = "0.2.2"
-derive_more = { version = "0.99.17", default-features = false, features = ["from", "display", "deref", "deref_mut"] }
-=======
 hkdf = "0.12"
 hex = "0.4"
 fnv = "1"
@@ -52,11 +32,11 @@
 aes = { version = "0.7", features = ["ctr"] }
 aes-gcm = "0.9"
 tracing = { version = "0.1", features = ["log"] }
-lru = "0.12"
+lru = { version = "0.12", default-features = false }
 hashlink = "0.8"
 delay_map = "0.3"
 more-asserts = "0.3"
->>>>>>> 5a61b6bb
+derive_more = { version = "0.99", default-features = false, features = ["from", "display", "deref", "deref_mut"] }
 
 [dev-dependencies]
 clap = { version = "4", features = ["derive"] }
